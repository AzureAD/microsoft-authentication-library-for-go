// Copyright (c) Microsoft Corporation.
// Licensed under the MIT license.

package msal

import (
	"github.com/AzureAD/microsoft-authentication-library-for-go/internal/msalbase"
	"github.com/AzureAD/microsoft-authentication-library-for-go/internal/requests"
)

// AcquireTokenSilentParameters contains the parameters to acquire a token silently (from cache).
type acquireTokenSilentParameters struct {
	commonParameters *acquireTokenCommonParameters
	account          AccountProvider
	requestType      requests.RefreshTokenReqType
	clientCredential msalbase.ClientCredential
}

// CreateAcquireTokenSilentParameters creates an AcquireTokenSilentParameters instance with an empty account.
// This can be used in the case where tokens are acquired as the application instelf.
<<<<<<< HEAD
func CreateAcquireTokenSilentParameters(scopes []string) AcquireTokenSilentParameters {
	p := AcquireTokenSilentParameters{
=======
func createAcquireTokenSilentParameters(scopes []string) *acquireTokenSilentParameters {
	p := &acquireTokenSilentParameters{
>>>>>>> 2a54de3c
		commonParameters: createAcquireTokenCommonParameters(scopes),
		account:          msalbase.Account{},
	}
	return p
}

// CreateAcquireTokenSilentParametersWithAccount creates an AcquireTokenSilentParameters instance from an account.
// This account can be pulled from the cache by calling GetAccounts
<<<<<<< HEAD
func CreateAcquireTokenSilentParametersWithAccount(scopes []string, account AccountProvider) AcquireTokenSilentParameters {
	return AcquireTokenSilentParameters{
=======
func createAcquireTokenSilentParametersWithAccount(scopes []string, account AccountProvider) *acquireTokenSilentParameters {
	p := &acquireTokenSilentParameters{
>>>>>>> 2a54de3c
		commonParameters: createAcquireTokenCommonParameters(scopes),
		account:          account,
	}
}

<<<<<<< HEAD
func (p AcquireTokenSilentParameters) augmentAuthenticationParameters(authParams *msalbase.AuthParametersInternal) {
=======
func (p *acquireTokenSilentParameters) augmentAuthenticationParameters(authParams *msalbase.AuthParametersInternal) {
>>>>>>> 2a54de3c
	p.commonParameters.augmentAuthenticationParameters(authParams)
	authParams.AuthorizationType = msalbase.AuthorizationTypeRefreshTokenExchange
	authParams.HomeaccountID = p.account.GetHomeAccountID()
}<|MERGE_RESOLUTION|>--- conflicted
+++ resolved
@@ -9,8 +9,8 @@
 )
 
 // AcquireTokenSilentParameters contains the parameters to acquire a token silently (from cache).
-type acquireTokenSilentParameters struct {
-	commonParameters *acquireTokenCommonParameters
+type AcquireTokenSilentParameters struct {
+	commonParameters acquireTokenCommonParameters
 	account          AccountProvider
 	requestType      requests.RefreshTokenReqType
 	clientCredential msalbase.ClientCredential
@@ -18,13 +18,8 @@
 
 // CreateAcquireTokenSilentParameters creates an AcquireTokenSilentParameters instance with an empty account.
 // This can be used in the case where tokens are acquired as the application instelf.
-<<<<<<< HEAD
 func CreateAcquireTokenSilentParameters(scopes []string) AcquireTokenSilentParameters {
 	p := AcquireTokenSilentParameters{
-=======
-func createAcquireTokenSilentParameters(scopes []string) *acquireTokenSilentParameters {
-	p := &acquireTokenSilentParameters{
->>>>>>> 2a54de3c
 		commonParameters: createAcquireTokenCommonParameters(scopes),
 		account:          msalbase.Account{},
 	}
@@ -33,23 +28,14 @@
 
 // CreateAcquireTokenSilentParametersWithAccount creates an AcquireTokenSilentParameters instance from an account.
 // This account can be pulled from the cache by calling GetAccounts
-<<<<<<< HEAD
 func CreateAcquireTokenSilentParametersWithAccount(scopes []string, account AccountProvider) AcquireTokenSilentParameters {
 	return AcquireTokenSilentParameters{
-=======
-func createAcquireTokenSilentParametersWithAccount(scopes []string, account AccountProvider) *acquireTokenSilentParameters {
-	p := &acquireTokenSilentParameters{
->>>>>>> 2a54de3c
 		commonParameters: createAcquireTokenCommonParameters(scopes),
 		account:          account,
 	}
 }
 
-<<<<<<< HEAD
 func (p AcquireTokenSilentParameters) augmentAuthenticationParameters(authParams *msalbase.AuthParametersInternal) {
-=======
-func (p *acquireTokenSilentParameters) augmentAuthenticationParameters(authParams *msalbase.AuthParametersInternal) {
->>>>>>> 2a54de3c
 	p.commonParameters.augmentAuthenticationParameters(authParams)
 	authParams.AuthorizationType = msalbase.AuthorizationTypeRefreshTokenExchange
 	authParams.HomeaccountID = p.account.GetHomeAccountID()
