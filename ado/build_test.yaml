trigger:
  - main

pool:
  vmImage: "ubuntu-latest"

<<<<<<< HEAD
steps:
  - task: GoTool@0
    inputs:
      version: "1.22.3"
  - task: Go@0
    inputs:
      command: "get"
      arguments: "-d -v -t -d ./..."
      workingDirectory: "$(System.DefaultWorkingDirectory)"
    displayName: "Install dependencies"
  - task: Go@0
    inputs:
      command: "build"
      arguments: "./apps/..."
      workingDirectory: "$(System.DefaultWorkingDirectory)"
    displayName: "Build"
  - task: Go@0
    inputs:
      command: "test"
      arguments: "-race -short ./apps/cache/... ./apps/confidential/... ./apps/public/... ./apps/internal/..."
      workingDirectory: "$(System.DefaultWorkingDirectory)"
    displayName: "Run Unit Tests"
  - task: AzureKeyVault@2
    displayName: "Connect to Key Vault"
    inputs:
      azureSubscription: "AuthSdkResourceManager"
      KeyVaultName: "msidlabs"
      SecretsFilter: "LabAuth"
=======
steps: 
- task: GoTool@0
  inputs:
    version: '1.22.3'
- task: Go@0
  inputs:
    command: 'get'
    arguments: '-d -v -t -d ./...'
    workingDirectory: '$(System.DefaultWorkingDirectory)'
  displayName: "Install dependencies"
- task: Go@0
  inputs:
    command: 'build'
    arguments: './apps/...'
    workingDirectory: '$(System.DefaultWorkingDirectory)'
  displayName: "Build"
# - task: Go@0
#   inputs:       
#     command: 'test'
#     arguments: '-race -short ./apps/cache/... ./apps/confidential/... ./apps/public/... ./apps/internal/...'
#     workingDirectory: '$(System.DefaultWorkingDirectory)'
#   displayName: "Run Unit Tests"

- task: AzureKeyVault@2
  displayName: 'Connect to Key Vault'
  inputs:
    azureSubscription: 'AuthSdkResourceManager' # string. Workload identity service connection to use managed identity authentication
    KeyVaultName: 'msidlabs' # string. Required. The name of the Key Vault containing the secrets.
    #setting secrets filter to fetch only MSIDLABCertificate cert from the vault
    SecretsFilter: 'LabAuth' # string. Required. Specifies the secret to download. Use '*' for all secrets.
    #RunAsPreJob: false # boolean. Make secrets available to whole job. Default: false.

# - powershell: |
#    $kvSecretBytes = [System.Convert]::FromBase64String('$(LabAuth)')
#    $certCollection = New-Object System.Security.Cryptography.X509Certificates.X509Certificate2Collection
#    $certCollection.Import($kvSecretBytes, $null, [System.Security.Cryptography.X509Certificates.X509KeyStorageFlags]::Exportable)

#    $protectedCertificateBytes = $certCollection.Export([System.Security.Cryptography.X509Certificates.X509ContentType]::Pkcs12)
#    $pfxPath = '$(Build.SourcesDirectory)' + "\TestCert.pfx"
#    [System.IO.File]::WriteAllBytes($pfxPath, $protectedCertificateBytes)

#    Import-PfxCertificate -FilePath $pfxPath -CertStoreLocation Cert:\LocalMachine\My

#   displayName: 'Install Keyvault Secrets'
  
- script: |
    echo $(LabAuth) | base64 -d > cert.pfx
    sudo apt-get install -y libnss3-tools openssl
    mkdir -p ~/.pki/nssdb
    certutil -N -d sql:$HOME/.pki/nssdb --empty-password
    openssl pkcs12 -in cert.pfx -out cert.pem -nodes
    certutil -A -d sql:$HOME/.pki/nssdb -n "labCert" -t "P,," -i cert.pem
  displayName: 'Install Keyvault Secrets'
>>>>>>> d0f45dcb

  - task: Bash@3
    displayName: Installing certificate
    inputs:
      targetType: "inline"
      script: |
        echo $(LabAuth) | base64 -d > $(Build.SourcesDirectory)/cert.pfx
        openssl pkcs12 -in $(Build.SourcesDirectory)/cert.pfx -out $(Build.SourcesDirectory)/cert.pem -nodes -passin pass:''

  - task: Go@0
    inputs:
      command: "test"
      arguments: "-race ./apps/tests/integration/..."
      workingDirectory: "$(System.DefaultWorkingDirectory)"
    displayName: "Run Integration Tests"<|MERGE_RESOLUTION|>--- conflicted
+++ resolved
@@ -4,7 +4,6 @@
 pool:
   vmImage: "ubuntu-latest"
 
-<<<<<<< HEAD
 steps:
   - task: GoTool@0
     inputs:
@@ -33,62 +32,6 @@
       azureSubscription: "AuthSdkResourceManager"
       KeyVaultName: "msidlabs"
       SecretsFilter: "LabAuth"
-=======
-steps: 
-- task: GoTool@0
-  inputs:
-    version: '1.22.3'
-- task: Go@0
-  inputs:
-    command: 'get'
-    arguments: '-d -v -t -d ./...'
-    workingDirectory: '$(System.DefaultWorkingDirectory)'
-  displayName: "Install dependencies"
-- task: Go@0
-  inputs:
-    command: 'build'
-    arguments: './apps/...'
-    workingDirectory: '$(System.DefaultWorkingDirectory)'
-  displayName: "Build"
-# - task: Go@0
-#   inputs:       
-#     command: 'test'
-#     arguments: '-race -short ./apps/cache/... ./apps/confidential/... ./apps/public/... ./apps/internal/...'
-#     workingDirectory: '$(System.DefaultWorkingDirectory)'
-#   displayName: "Run Unit Tests"
-
-- task: AzureKeyVault@2
-  displayName: 'Connect to Key Vault'
-  inputs:
-    azureSubscription: 'AuthSdkResourceManager' # string. Workload identity service connection to use managed identity authentication
-    KeyVaultName: 'msidlabs' # string. Required. The name of the Key Vault containing the secrets.
-    #setting secrets filter to fetch only MSIDLABCertificate cert from the vault
-    SecretsFilter: 'LabAuth' # string. Required. Specifies the secret to download. Use '*' for all secrets.
-    #RunAsPreJob: false # boolean. Make secrets available to whole job. Default: false.
-
-# - powershell: |
-#    $kvSecretBytes = [System.Convert]::FromBase64String('$(LabAuth)')
-#    $certCollection = New-Object System.Security.Cryptography.X509Certificates.X509Certificate2Collection
-#    $certCollection.Import($kvSecretBytes, $null, [System.Security.Cryptography.X509Certificates.X509KeyStorageFlags]::Exportable)
-
-#    $protectedCertificateBytes = $certCollection.Export([System.Security.Cryptography.X509Certificates.X509ContentType]::Pkcs12)
-#    $pfxPath = '$(Build.SourcesDirectory)' + "\TestCert.pfx"
-#    [System.IO.File]::WriteAllBytes($pfxPath, $protectedCertificateBytes)
-
-#    Import-PfxCertificate -FilePath $pfxPath -CertStoreLocation Cert:\LocalMachine\My
-
-#   displayName: 'Install Keyvault Secrets'
-  
-- script: |
-    echo $(LabAuth) | base64 -d > cert.pfx
-    sudo apt-get install -y libnss3-tools openssl
-    mkdir -p ~/.pki/nssdb
-    certutil -N -d sql:$HOME/.pki/nssdb --empty-password
-    openssl pkcs12 -in cert.pfx -out cert.pem -nodes
-    certutil -A -d sql:$HOME/.pki/nssdb -n "labCert" -t "P,," -i cert.pem
-  displayName: 'Install Keyvault Secrets'
->>>>>>> d0f45dcb
-
   - task: Bash@3
     displayName: Installing certificate
     inputs:
