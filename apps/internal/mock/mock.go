// Copyright (c) Microsoft Corporation.
// Licensed under the MIT license.

package mock

import (
	"bytes"
	"encoding/base64"
	"fmt"
	"io"
	"net/http"
	"strings"
	"time"

	"github.com/AzureAD/microsoft-authentication-library-for-go/apps/internal/oauth/ops/authority"
)

type response struct {
	body     []byte
	callback func(*http.Request)
	code     int
	headers  http.Header
}

type responseOption interface {
	apply(*response)
}

type respOpt func(*response)

func (fn respOpt) apply(r *response) {
	fn(r)
}

// WithBody sets the HTTP response's body to the specified value.
func WithBody(b []byte) responseOption {
	return respOpt(func(r *response) {
		r.body = b
	})
}

// WithCallback sets a callback to invoke before returning the response.
func WithCallback(callback func(*http.Request)) responseOption {
	return respOpt(func(r *response) {
		r.callback = callback
	})
}

<<<<<<< HEAD
func WithHTTPStatusCode(code int) responseOption {
	return respOpt(func(r *response) {
		r.code = code
=======
// WithHTTPHeader sets the HTTP headers of the response to the specified value.
func WithHTTPHeader(header http.Header) responseOption {
	return respOpt(func(r *response) {
		r.headers = header
	})
}

// WithHTTPStatusCode sets the HTTP statusCode of response to the specified value.
func WithHTTPStatusCode(statusCode int) responseOption {
	return respOpt(func(r *response) {
		r.code = statusCode
>>>>>>> e6d92442
	})
}

// Client is a mock HTTP client that returns a sequence of responses. Use AppendResponse to specify the sequence.
type Client struct {
	resp []response
}

func (c *Client) AppendResponse(opts ...responseOption) {
	r := response{code: http.StatusOK, headers: http.Header{}}
	for _, o := range opts {
		o.apply(&r)
	}
	c.resp = append(c.resp, r)
}

func (c *Client) Do(req *http.Request) (*http.Response, error) {
	if len(c.resp) == 0 {
		panic(fmt.Sprintf(`no response for "%s"`, req.URL.String()))
	}
	resp := c.resp[0]
	c.resp = c.resp[1:]
	if resp.callback != nil {
		resp.callback(req)
	}
	res := http.Response{Header: resp.headers, StatusCode: resp.code}
	res.Body = io.NopCloser(bytes.NewReader(resp.body))
	return &res, nil
}

// CloseIdleConnections implements the comm.HTTPClient interface
func (*Client) CloseIdleConnections() {}

func GetAccessTokenBody(accessToken, idToken, refreshToken, clientInfo string, expiresIn, refreshIn int) []byte {
	// Start building the body with the common fields
	body := fmt.Sprintf(
		`{"access_token": "%s","expires_in": %d,"expires_on": %d,"token_type": "Bearer"`,
		accessToken, expiresIn, time.Now().Add(time.Duration(expiresIn)*time.Second).Unix(),
	)

	// Conditionally add the "refresh_in" field if refreshIn is provided
	if refreshIn > 0 {
		body += fmt.Sprintf(`, "refresh_in": %d`, refreshIn)
	}

	// Add the optional fields if they are provided
	if clientInfo != "" {
		body += fmt.Sprintf(`, "client_info": "%s"`, clientInfo)
	}
	if idToken != "" {
		body += fmt.Sprintf(`, "id_token": "%s"`, idToken)
	}
	if refreshToken != "" {
		body += fmt.Sprintf(`, "refresh_token": "%s"`, refreshToken)
	}

	// Close the JSON string
	body += "}"

	return []byte(body)
}

func GetIDToken(tenant, issuer string) string {
	now := time.Now().Unix()
	payload := []byte(fmt.Sprintf(`{"aud": "%s","exp": %d,"iat": %d,"iss": "%s","tid": "%s"}`, tenant, now+3600, now, issuer, tenant))
	return fmt.Sprintf("header.%s.signature", base64.RawStdEncoding.EncodeToString(payload))
}

func GetInstanceDiscoveryBody(host, tenant string) []byte {
	authority := fmt.Sprintf("https://%s/%s", host, tenant)
	body := fmt.Sprintf(`{"tenant_discovery_endpoint": "%s/v2.0/.well-known/openid-configuration","api-version": "1.1","metadata": [{"preferred_network": "%s","preferred_cache": "%s","aliases": ["%s"]}]}`,
		authority, host, host, host,
	)
	headers := http.Header{}
	headers.Add("Content-Type", "application/json; charset=utf-8")
	return []byte(body)
}

func GetTenantDiscoveryBody(host, tenant string) []byte {
	authority := fmt.Sprintf("https://%s/%s", host, tenant)
	content := strings.ReplaceAll(`{"token_endpoint": "{authority}/oauth2/v2.0/token",
		"token_endpoint_auth_methods_supported": [
			"client_secret_post",
			"private_key_jwt",
			"client_secret_basic"
		],
		"jwks_uri": "{authority}/discovery/v2.0/keys",
		"response_modes_supported": [
			"query",
			"fragment",
			"form_post"
		],
		"subject_types_supported": [
			"pairwise"
		],
		"id_token_signing_alg_values_supported": [
			"RS256"
		],
		"response_types_supported": [
			"code",
			"id_token",
			"code id_token",
			"id_token token"
		],
		"scopes_supported": [
			"openid",
			"profile",
			"email",
			"offline_access"
		],
		"issuer": "{authority}/v2.0",
		"request_uri_parameter_supported": false,
		"userinfo_endpoint": "https://graph.microsoft.com/oidc/userinfo",
		"authorization_endpoint": "{authority}/oauth2/v2.0/authorize",
		"device_authorization_endpoint": "{authority}/oauth2/v2.0/devicecode",
		"http_logout_supported": true,
		"frontchannel_logout_supported": true,
		"end_session_endpoint": "{authority}/oauth2/v2.0/logout",
		"claims_supported": [
			"sub",
			"iss",
			"cloud_instance_name",
			"cloud_instance_host_name",
			"cloud_graph_host_name",
			"msgraph_host",
			"aud",
			"exp",
			"iat",
			"auth_time",
			"acr",
			"nonce",
			"preferred_username",
			"name",
			"tid",
			"ver",
			"at_hash",
			"c_hash",
			"email"
		],
		"kerberos_endpoint": "{authority}/kerberos",
		"tenant_region_scope": "NA",
		"cloud_instance_name": "microsoftonline.com",
		"cloud_graph_host_name": "graph.windows.net",
		"msgraph_host": "graph.microsoft.com",
		"rbac_url": "https://pas.windows.net"
	}`, "{authority}", authority)
	return []byte(content)
}

const Authnschemeformat = "%s-formated"

type AuthnSchemeTest struct {
}

func (a *AuthnSchemeTest) TokenRequestParams() map[string]string {
	return map[string]string{
		"foo":          "bar",
		"customHeader": "customHeaderValue",
	}
}

func (a *AuthnSchemeTest) KeyID() string {
	return "KeyId"
}

func (a *AuthnSchemeTest) FormatAccessToken(accessToken string) (string, error) {
	return fmt.Sprintf(Authnschemeformat, accessToken), nil
}

func (a *AuthnSchemeTest) AccessTokenType() string {
	return "TokenType"
}

func NewTestAuthnScheme() authority.AuthenticationScheme {
	return &AuthnSchemeTest{}
}<|MERGE_RESOLUTION|>--- conflicted
+++ resolved
@@ -46,11 +46,6 @@
 	})
 }
 
-<<<<<<< HEAD
-func WithHTTPStatusCode(code int) responseOption {
-	return respOpt(func(r *response) {
-		r.code = code
-=======
 // WithHTTPHeader sets the HTTP headers of the response to the specified value.
 func WithHTTPHeader(header http.Header) responseOption {
 	return respOpt(func(r *response) {
@@ -62,7 +57,6 @@
 func WithHTTPStatusCode(statusCode int) responseOption {
 	return respOpt(func(r *response) {
 		r.code = statusCode
->>>>>>> e6d92442
 	})
 }
 
