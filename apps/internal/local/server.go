--- conflicted
+++ resolved
@@ -166,7 +166,6 @@
 	if headerErr != "" {
 		// Note: It is a little weird we handle some errors by not going to the failPage. If they all should,
 		// change this to s.error() and make s.error() write the failPage instead of an error code.
-<<<<<<< HEAD
 
 		errDesc := q.Get("error_description")
 
@@ -177,11 +176,7 @@
 
 		errorDesc := fmt.Errorf(errDesc)
 		s.putResult(Result{Err: errorDesc})
-=======
-		_, _ = w.Write([]byte(fmt.Sprintf(failPage, headerErr, desc)))
-		s.putResult(Result{Err: fmt.Errorf("%s", desc)})
-
->>>>>>> fc56b036
+
 		return
 	}
 
