--- conflicted
+++ resolved
@@ -345,11 +345,7 @@
 func (a *AuthParams) AssertionHash() string {
 	hasher := sha256.New()
 	// Per documentation this never returns an error : https://pkg.go.dev/hash#pkg-types
-<<<<<<< HEAD
-	hasher.Write([]byte(a.UserAssertion)) //nolint
-=======
 	_, _ = hasher.Write([]byte(a.UserAssertion))
->>>>>>> 81fe86fa
 	sha := base64.URLEncoding.EncodeToString(hasher.Sum(nil))
 	return sha
 }
