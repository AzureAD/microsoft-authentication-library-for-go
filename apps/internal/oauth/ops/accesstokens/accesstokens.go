--- conflicted
+++ resolved
@@ -287,15 +287,7 @@
 	qv.Set("requested_token_use", "on_behalf_of")
 	addScopeQueryParam(qv, authParameters)
 
-<<<<<<< HEAD
-	token, err := c.doTokenResp(ctx, authParameters, qv)
-	if err != nil {
-		return token, fmt.Errorf("FromUserAssertionClientSecret(): %w", err)
-	}
-	return token, nil
-=======
 	return c.doTokenResp(ctx, authParameters, qv)
->>>>>>> 81fe86fa
 }
 
 func (c Client) FromUserAssertionClientCertificate(ctx context.Context, authParameters authority.AuthParams, userAssertion string, assertion string) (TokenResponse, error) {
@@ -309,15 +301,7 @@
 	qv.Set("requested_token_use", "on_behalf_of")
 	addScopeQueryParam(qv, authParameters)
 
-<<<<<<< HEAD
-	token, err := c.doTokenResp(ctx, authParameters, qv)
-	if err != nil {
-		return token, fmt.Errorf("FromUserAssertionClientCertificate(): %w", err)
-	}
-	return token, nil
-=======
 	return c.doTokenResp(ctx, authParameters, qv)
->>>>>>> 81fe86fa
 }
 
 func (c Client) DeviceCodeResult(ctx context.Context, authParameters authority.AuthParams) (DeviceCodeResult, error) {
