--- conflicted
+++ resolved
@@ -223,10 +223,6 @@
 func (tr *TokenResponse) CacheKey(authParams authority.AuthParams) string {
 	if authParams.AuthorizationType == authority.ATOnBehalfOf {
 		return authParams.AssertionHash()
-<<<<<<< HEAD
-
-=======
->>>>>>> 81fe86fa
 	}
 	if authParams.AuthorizationType == authority.ATClientCredentials {
 		return authParams.AppKey()
