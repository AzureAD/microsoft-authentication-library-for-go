// Copyright (c) Microsoft Corporation.
// Licensed under the MIT license.

package accesstokens

import (
	"bytes"
	"encoding/base64"
	"encoding/json"
	"errors"
	"fmt"
	"reflect"
	"strconv"
	"strings"
	"time"

	internalTime "github.com/AzureAD/microsoft-authentication-library-for-go/apps/internal/json/types/time"
	"github.com/AzureAD/microsoft-authentication-library-for-go/apps/internal/oauth/ops/authority"
	"github.com/AzureAD/microsoft-authentication-library-for-go/apps/internal/shared"
)

// IDToken consists of all the information used to validate a user.
// https://docs.microsoft.com/azure/active-directory/develop/id-tokens .
type IDToken struct {
	PreferredUsername string `json:"preferred_username,omitempty"`
	GivenName         string `json:"given_name,omitempty"`
	FamilyName        string `json:"family_name,omitempty"`
	MiddleName        string `json:"middle_name,omitempty"`
	Name              string `json:"name,omitempty"`
	Oid               string `json:"oid,omitempty"`
	TenantID          string `json:"tid,omitempty"`
	Subject           string `json:"sub,omitempty"`
	UPN               string `json:"upn,omitempty"`
	Email             string `json:"email,omitempty"`
	AlternativeID     string `json:"alternative_id,omitempty"`
	Issuer            string `json:"iss,omitempty"`
	Audience          string `json:"aud,omitempty"`
	ExpirationTime    int64  `json:"exp,omitempty"`
	IssuedAt          int64  `json:"iat,omitempty"`
	NotBefore         int64  `json:"nbf,omitempty"`
	RawToken          string

	AdditionalFields map[string]interface{}
}

var null = []byte("null")

// UnmarshalJSON implements json.Unmarshaler.
func (i *IDToken) UnmarshalJSON(b []byte) error {
	if bytes.Equal(null, b) {
		return nil
	}

	// Because we have a custom unmarshaler, you
	// cannot directly call json.Unmarshal here. If you do, it will call this function
	// recursively until reach our recursion limit. We have to create a new type
	// that doesn't have this method in order to use json.Unmarshal.
	type idToken2 IDToken

	jwt := strings.Trim(string(b), `"`)
	jwtArr := strings.Split(jwt, ".")
	if len(jwtArr) < 2 {
		return errors.New("IDToken returned from server is invalid")
	}

	jwtPart := jwtArr[1]
	jwtDecoded, err := decodeJWT(jwtPart)
	if err != nil {
		return fmt.Errorf("unable to unmarshal IDToken, problem decoding JWT: %w", err)
	}

	token := idToken2{}
	err = json.Unmarshal(jwtDecoded, &token)
	if err != nil {
		return fmt.Errorf("unable to unmarshal IDToken: %w", err)
	}
	token.RawToken = jwt

	*i = IDToken(token)
	return nil
}

// IsZero indicates if the IDToken is the zero value.
func (i IDToken) IsZero() bool {
	v := reflect.ValueOf(i)
	for i := 0; i < v.NumField(); i++ {
		field := v.Field(i)
		if !field.IsZero() {
			switch field.Kind() {
			case reflect.Map, reflect.Slice:
				if field.Len() == 0 {
					continue
				}
			}
			return false
		}
	}
	return true
}

// LocalAccountID extracts an account's local account ID from an ID token.
func (i IDToken) LocalAccountID() string {
	if i.Oid != "" {
		return i.Oid
	}
	return i.Subject
}

// jwtDecoder is provided to allow tests to provide their own.
var jwtDecoder = decodeJWT

// ClientInfo is used to create a Home Account ID for an account.
type ClientInfo struct {
	UID  string `json:"uid"`
	UTID string `json:"utid"`

	AdditionalFields map[string]interface{}
}

// UnmarshalJSON implements json.Unmarshaler.s
func (c *ClientInfo) UnmarshalJSON(b []byte) error {
	s := strings.Trim(string(b), `"`)
	// Client info may be empty in some flows, e.g. certificate exchange.
	if len(s) == 0 {
		return nil
	}

	// Because we have a custom unmarshaler, you
	// cannot directly call json.Unmarshal here. If you do, it will call this function
	// recursively until reach our recursion limit. We have to create a new type
	// that doesn't have this method in order to use json.Unmarshal.
	type clientInfo2 ClientInfo

	raw, err := jwtDecoder(s)
	if err != nil {
		return fmt.Errorf("TokenResponse client_info field had JWT decode error: %w", err)
	}

	var c2 clientInfo2

	err = json.Unmarshal(raw, &c2)
	if err != nil {
		return fmt.Errorf("was unable to unmarshal decoded JWT in TokenRespone to ClientInfo: %w", err)
	}

	*c = ClientInfo(c2)
	return nil
}

// Scopes represents scopes in a TokenResponse.
type Scopes struct {
	Slice []string
}

// UnmarshalJSON implements json.Unmarshal.
func (s *Scopes) UnmarshalJSON(b []byte) error {
	str := strings.Trim(string(b), `"`)
	if len(str) == 0 {
		return nil
	}
	sl := strings.Split(str, " ")
	s.Slice = sl
	return nil
}

// TokenResponse is the information that is returned from a token endpoint during a token acquisition flow.
type TokenResponse struct {
	authority.OAuthResponseBase

	AccessToken  string `json:"access_token"`
	RefreshToken string `json:"refresh_token"`
	TokenType    string `json:"token_type"`

	FamilyID       string                    `json:"foci"`
	IDToken        IDToken                   `json:"id_token"`
	ClientInfo     ClientInfo                `json:"client_info"`
<<<<<<< HEAD
	RefreshOn      internalTime.DurationTime `json:"refresh_in,omitempty"`
	ExpiresOn      internalTime.DurationTime `json:"expires_in"`
=======
	ExpiresOn      time.Time                 `json:"-"`
>>>>>>> e6d92442
	ExtExpiresOn   internalTime.DurationTime `json:"ext_expires_in"`
	GrantedScopes  Scopes                    `json:"scope"`
	DeclinedScopes []string                  // This is derived

	AdditionalFields map[string]interface{}
	scopesComputed   bool
}

func (tr *TokenResponse) UnmarshalJSON(data []byte) error {
	type Alias TokenResponse
	aux := &struct {
		ExpiresIn internalTime.DurationTime `json:"expires_in,omitempty"`
		ExpiresOn any                       `json:"expires_on,omitempty"`
		*Alias
	}{
		Alias: (*Alias)(tr),
	}

	// Unmarshal the JSON data into the aux struct
	if err := json.Unmarshal(data, &aux); err != nil {
		return err
	}

	// Function to parse different date formats
	// This is a workaround for the issue described here:
	// https://github.com/AzureAD/microsoft-authentication-library-for-dotnet/issues/4963
	parseExpiresOn := func(expiresOn string) (time.Time, error) {
		var formats = []string{
			"01/02/2006 15:04:05", // MM/dd/yyyy HH:mm:ss
			"2006-01-02 15:04:05", // yyyy-MM-dd HH:mm:ss
			time.RFC3339Nano,      // ISO 8601 (with nanosecond precision)
		}

		for _, format := range formats {
			if t, err := time.Parse(format, expiresOn); err == nil {
				return t, nil
			}
		}
		return time.Time{}, fmt.Errorf("invalid ExpiresOn format: %s", expiresOn)
	}

	if expiresOnStr, ok := aux.ExpiresOn.(string); ok {
		if ts, err := strconv.ParseInt(expiresOnStr, 10, 64); err == nil {
			tr.ExpiresOn = time.Unix(ts, 0)
			return nil
		}
		if expiresOnStr != "" {
			if t, err := parseExpiresOn(expiresOnStr); err != nil {
				return err
			} else {
				tr.ExpiresOn = t
				return nil
			}
		}
	}

	// Check if ExpiresOn is a number (Unix timestamp or ISO 8601)
	if expiresOnNum, ok := aux.ExpiresOn.(float64); ok {
		tr.ExpiresOn = time.Unix(int64(expiresOnNum), 0)
		return nil
	}

	if !aux.ExpiresIn.T.IsZero() {
		tr.ExpiresOn = aux.ExpiresIn.T
		return nil
	}
	return errors.New("expires_in and expires_on are both missing or invalid")
}

// ComputeScope computes the final scopes based on what was granted by the server and
// what our AuthParams were from the authority server. Per OAuth spec, if no scopes are returned, the response should be treated as if all scopes were granted
// This behavior can be observed in client assertion flows, but can happen at any time, this check ensures we treat
// those special responses properly Link to spec: https://tools.ietf.org/html/rfc6749#section-3.3
func (tr *TokenResponse) ComputeScope(authParams authority.AuthParams) {
	if len(tr.GrantedScopes.Slice) == 0 {
		tr.GrantedScopes = Scopes{Slice: authParams.Scopes}
	} else {
		tr.DeclinedScopes = findDeclinedScopes(authParams.Scopes, tr.GrantedScopes.Slice)
	}
	tr.scopesComputed = true
}

// HomeAccountID uniquely identifies the authenticated account, if any. It's "" when the token is an app token.
func (tr *TokenResponse) HomeAccountID() string {
	id := tr.IDToken.Subject
	if uid := tr.ClientInfo.UID; uid != "" {
		utid := tr.ClientInfo.UTID
		if utid == "" {
			utid = uid
		}
		id = fmt.Sprintf("%s.%s", uid, utid)
	}
	return id
}

// Validate validates the TokenResponse has basic valid values. It must be called
// after ComputeScopes() is called.
func (tr *TokenResponse) Validate() error {
	if tr.Error != "" {
		return fmt.Errorf("%s: %s", tr.Error, tr.ErrorDescription)
	}

	if tr.AccessToken == "" {
		return errors.New("response is missing access_token")
	}

	if !tr.scopesComputed {
		return fmt.Errorf("TokenResponse hasn't had ScopesComputed() called")
	}
	return nil
}

func (tr *TokenResponse) CacheKey(authParams authority.AuthParams) string {
	if authParams.AuthorizationType == authority.ATOnBehalfOf {
		return authParams.AssertionHash()
	}
	if authParams.AuthorizationType == authority.ATClientCredentials {
		return authParams.AppKey()
	}
	if authParams.IsConfidentialClient || authParams.AuthorizationType == authority.ATRefreshToken {
		return tr.HomeAccountID()
	}
	return ""
}

func findDeclinedScopes(requestedScopes []string, grantedScopes []string) []string {
	declined := []string{}
	grantedMap := map[string]bool{}
	for _, s := range grantedScopes {
		grantedMap[strings.ToLower(s)] = true
	}
	// Comparing the requested scopes with the granted scopes to see if there are any scopes that have been declined.
	for _, r := range requestedScopes {
		if !grantedMap[strings.ToLower(r)] {
			declined = append(declined, r)
		}
	}
	return declined
}

// decodeJWT decodes a JWT and converts it to a byte array representing a JSON object
// JWT has headers and payload base64url encoded without padding
// https://tools.ietf.org/html/rfc7519#section-3 and
// https://tools.ietf.org/html/rfc7515#section-2
func decodeJWT(data string) ([]byte, error) {
	// https://tools.ietf.org/html/rfc7515#appendix-C
	return base64.RawURLEncoding.DecodeString(data)
}

// RefreshToken is the JSON representation of a MSAL refresh token for encoding to storage.
type RefreshToken struct {
	HomeAccountID     string `json:"home_account_id,omitempty"`
	Environment       string `json:"environment,omitempty"`
	CredentialType    string `json:"credential_type,omitempty"`
	ClientID          string `json:"client_id,omitempty"`
	FamilyID          string `json:"family_id,omitempty"`
	Secret            string `json:"secret,omitempty"`
	Realm             string `json:"realm,omitempty"`
	Target            string `json:"target,omitempty"`
	UserAssertionHash string `json:"user_assertion_hash,omitempty"`

	AdditionalFields map[string]interface{}
}

// NewRefreshToken is the constructor for RefreshToken.
func NewRefreshToken(homeID, env, clientID, refreshToken, familyID string) RefreshToken {
	return RefreshToken{
		HomeAccountID:  homeID,
		Environment:    env,
		CredentialType: "RefreshToken",
		ClientID:       clientID,
		FamilyID:       familyID,
		Secret:         refreshToken,
	}
}

// Key outputs the key that can be used to uniquely look up this entry in a map.
func (rt RefreshToken) Key() string {
	var fourth = rt.FamilyID
	if fourth == "" {
		fourth = rt.ClientID
	}

	key := strings.Join(
		[]string{rt.HomeAccountID, rt.Environment, rt.CredentialType, fourth},
		shared.CacheKeySeparator,
	)
	return strings.ToLower(key)
}

func (rt RefreshToken) GetSecret() string {
	return rt.Secret
}

// DeviceCodeResult stores the response from the STS device code endpoint.
type DeviceCodeResult struct {
	// UserCode is the code the user needs to provide when authentication at the verification URI.
	UserCode string
	// DeviceCode is the code used in the access token request.
	DeviceCode string
	// VerificationURL is the the URL where user can authenticate.
	VerificationURL string
	// ExpiresOn is the expiration time of device code in seconds.
	ExpiresOn time.Time
	// Interval is the interval at which the STS should be polled at.
	Interval int
	// Message is the message which should be displayed to the user.
	Message string
	// ClientID is the UUID issued by the authorization server for your application.
	ClientID string
	// Scopes is the OpenID scopes used to request access a protected API.
	Scopes []string
}

// NewDeviceCodeResult creates a DeviceCodeResult instance.
func NewDeviceCodeResult(userCode, deviceCode, verificationURL string, expiresOn time.Time, interval int, message, clientID string, scopes []string) DeviceCodeResult {
	return DeviceCodeResult{userCode, deviceCode, verificationURL, expiresOn, interval, message, clientID, scopes}
}

func (dcr DeviceCodeResult) String() string {
	return fmt.Sprintf("UserCode: (%v)\nDeviceCode: (%v)\nURL: (%v)\nMessage: (%v)\n", dcr.UserCode, dcr.DeviceCode, dcr.VerificationURL, dcr.Message)

}<|MERGE_RESOLUTION|>--- conflicted
+++ resolved
@@ -174,12 +174,8 @@
 	FamilyID       string                    `json:"foci"`
 	IDToken        IDToken                   `json:"id_token"`
 	ClientInfo     ClientInfo                `json:"client_info"`
-<<<<<<< HEAD
 	RefreshOn      internalTime.DurationTime `json:"refresh_in,omitempty"`
-	ExpiresOn      internalTime.DurationTime `json:"expires_in"`
-=======
 	ExpiresOn      time.Time                 `json:"-"`
->>>>>>> e6d92442
 	ExtExpiresOn   internalTime.DurationTime `json:"ext_expires_in"`
 	GrantedScopes  Scopes                    `json:"scope"`
 	DeclinedScopes []string                  // This is derived
