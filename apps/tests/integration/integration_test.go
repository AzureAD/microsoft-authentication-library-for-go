// Copyright (c) Microsoft Corporation.
// Licensed under the MIT license.

// These tests connect to test apps in a private test tenant the MSAL team has setup.
// The tests will not run on a contributor's dev box, but will run as part of the CI

package integration

import (
	"context"
	"crypto"
	"crypto/x509"
	"encoding/json"
	"fmt"
	"io"
	"net/http"
	"net/url"
	"os"
	"testing"
	"time"

	"github.com/AzureAD/microsoft-authentication-library-for-go/apps/confidential"
	"github.com/AzureAD/microsoft-authentication-library-for-go/apps/errors"
	"github.com/AzureAD/microsoft-authentication-library-for-go/apps/public"
)

const (
	// URLS
	msIDlabDefaultScope    = "https://request.msidlab.com/.default"
	graphDefaultScope      = "https://graph.windows.net/.default"
	microsoftAuthorityHost = "https://login.microsoftonline.com/"

	organizationsAuthority = microsoftAuthorityHost + "organizations/"
	microsoftAuthority     = microsoftAuthorityHost + "72f988bf-86f1-41af-91ab-2d7cd011db47"
	//msIDlabTenantAuthority = microsoftAuthorityHost + "msidlab4.onmicrosoft.com" - Will be needed in the future

	// Default values
	defaultClientId = "f62c5ae3-bf3a-4af5-afa8-a68b800396e9"
	pemFile         = "../../../cert.pem"
)

var httpClient = http.Client{}

func httpRequest(ctx context.Context, url string, query url.Values, accessToken string) ([]byte, error) {
	if _, ok := ctx.Deadline(); !ok {
		var cancel context.CancelFunc
		ctx, cancel = context.WithTimeout(ctx, 10*time.Second)
		defer cancel()
	}

	req, err := http.NewRequestWithContext(ctx, "GET", url, nil)
	if err != nil {
		return nil, fmt.Errorf("failed to build new http request: %w", err)
	}
	req.Header.Set("Authorization", "Bearer "+accessToken)
	req.URL.RawQuery = query.Encode()

	resp, err := httpClient.Do(req)
	if err != nil {
		return nil, fmt.Errorf("http.Get(%s) failed: %w", req.URL.String(), err)
	}
	defer resp.Body.Close()
	body, err := io.ReadAll(resp.Body)
	if err != nil {
		return nil, fmt.Errorf("http.Get(%s): could not read body: %w", req.URL.String(), err)
	}
	return body, nil
}

type labClient struct {
	app confidential.Client
}

// TODO : Add app object

type user struct {
	AppID            string `json:"appId"`
	ObjectID         string `json:"objectId"`
	UserType         string `json:"userType"`
	DisplayName      string `json:"displayName"`
	Licenses         string `json:"licences"`
	Upn              string `json:"upn"`
	Mfa              string `json:"mfa"`
	ProtectionPolicy string `json:"protectionPolicy"`
	HomeDomain       string `json:"homeDomain"`
	HomeUPN          string `json:"homeUPN"`
	B2cProvider      string `json:"b2cProvider"`
	LabName          string `json:"labName"`
	LastUpdatedBy    string `json:"lastUpdatedBy"`
	LastUpdatedDate  string `json:"lastUpdatedDate"`
	Password         string
}

type secret struct {
	Value string `json:"value"`
}

func newLabClient() (*labClient, error) {
	cert, privateKey, err := getCertDataFromFile()
	if err != nil {
		return nil, fmt.Errorf("Could not get cert data: %w", err)
	}

	cred, err := confidential.NewCredFromCert(cert, privateKey)
	if err != nil {
		return nil, fmt.Errorf("Could not create a cred from the cert: %w", err)
	}

	app, err := confidential.New(microsoftAuthority, defaultClientId, cred, confidential.WithX5C())
	if err != nil {
		return nil, err
	}

	return &labClient{app: app}, nil
}

func getCertDataFromFile() ([]*x509.Certificate, crypto.PrivateKey, error) {
	data, err := os.ReadFile(pemFile)
	if err != nil {
		fmt.Printf("Error finding certificate: %v\n", err)
	}

	cert, privateKey, err := confidential.CertFromPEM(data, "")

	if err != nil {
		fmt.Printf("Error finding certificate: %v\n", err)
	}

	return cert, privateKey, nil
}

func (l *labClient) labAccessToken() (string, error) {
	scopes := []string{msIDlabDefaultScope}
	result, err := l.app.AcquireTokenSilent(context.Background(), scopes)
	if err != nil {
		result, err = l.app.AcquireTokenByCredential(context.Background(), scopes)
		if err != nil {
			return "", fmt.Errorf("AcquireTokenByCredential() error: %w", err)
		}
	}
	return result.AccessToken, nil
}

func (l *labClient) user(ctx context.Context, query url.Values) (user, error) {
	accessToken, err := l.labAccessToken()
	if err != nil {
		return user{}, fmt.Errorf("problem getting lab access token: %w", err)
	}

	responseBody, err := httpRequest(ctx, "https://msidlab.com/api/user", query, accessToken)
	if err != nil {
		return user{}, err
	}

	var users []user
	err = json.Unmarshal(responseBody, &users)
	if err != nil {
		return user{}, err
	}
	if len(users) == 0 {
		return user{}, errors.New("No user found")
	}
	user := users[0]
	user.Password, err = l.secret(ctx, url.Values{"Secret": []string{user.LabName}})
	if err != nil {
		return user, err
	}
	return user, nil
}

func (l *labClient) secret(ctx context.Context, query url.Values) (string, error) {
	accessToken, err := l.labAccessToken()
	if err != nil {
		return "", err
	}
	responseBody, err := httpRequest(ctx, "https://msidlab.com/api/LabSecret", query, accessToken)
	if err != nil {
		return "", err
	}
	var secret secret
	err = json.Unmarshal(responseBody, &secret)
	if err != nil {
		return "", err
	}
	return secret.Value, nil
}

// TODO: Add getApp() when needed

func testUser(ctx context.Context, desc string, lc *labClient, query url.Values) user {
	testUser, err := lc.user(ctx, query)
	if err != nil {
		panic(fmt.Sprintf("TestUsernamePassword(%s) setup: testUser(): Failed to get input user: %s", desc, err))
	}
	return testUser
}

func TestUsernamePassword(t *testing.T) {
	if testing.Short() {
		t.Skip("skipping integration test")
	}

	labClientInstance, err := newLabClient()
	if err != nil {
		panic("failed to get a lab client: " + err.Error())
	}

	tests := []struct {
		desc string
		vals url.Values
	}{
		{"ADFSv4", url.Values{"usertype": []string{"federated"}, "federationProvider": []string{"ADFSv4"}}},
	}
	for _, test := range tests {
		ctx := context.Background()

		user := testUser(ctx, test.desc, labClientInstance, test.vals)
		app, err := public.New(user.AppID, public.WithAuthority(organizationsAuthority))
		if err != nil {
			panic(errors.Verbose(err))
		}
		result, err := app.AcquireTokenByUsernamePassword(
			context.Background(),
			[]string{graphDefaultScope},
			user.Upn,
			user.Password,
		)
		if err != nil {
			t.Fatalf("TestUsernamePassword(%s): on AcquireTokenByUsernamePassword(): got err == %s, want err == nil", test.desc, errors.Verbose(err))
		}
		if result.AccessToken == "" {
			t.Fatalf("TestUsernamePassword(%s): got AccessToken == '', want AccessToken != ''", test.desc)
		}
		if result.IDToken.IsZero() {
			t.Fatalf("TestUsernamePassword(%s): got IDToken == empty, want IDToken == non-empty struct", test.desc)
		}
		if result.Account.PreferredUsername != user.Upn {
			t.Fatalf("TestUsernamePassword(%s): got Username == %s, want Username == %s", test.desc, result.Account.PreferredUsername, user.Upn)
		}
	}
}

<<<<<<< HEAD
=======
// TODO: update this at a later date, see issue https://github.com/AzureAD/microsoft-authentication-library-for-go/issues/513
>>>>>>> 7fe113d0
func TestConfidentialClientWithSecret(t *testing.T) {
	t.Skip("Skipping test until fix")
	if testing.Short() {
		t.Skip("skipping integration test")
	}
	clientID := os.Getenv("clientId")
	secret := os.Getenv("clientSecret")
	cred, err := confidential.NewCredFromSecret(secret)
	if err != nil {
		panic(errors.Verbose(err))
	}

	app, err := confidential.New(microsoftAuthority, clientID, cred)
	if err != nil {
		panic(errors.Verbose(err))
	}
	scopes := []string{msIDlabDefaultScope}
	result, err := app.AcquireTokenByCredential(context.Background(), scopes)
	if err != nil {
		t.Fatalf("TestConfidentialClientwithSecret: on AcquireTokenByCredential(): got err == %s, want err == nil", errors.Verbose(err))
	}
	if result.AccessToken == "" {
		t.Fatal("TestConfidentialClientwithSecret: on AcquireTokenByCredential(): got AccessToken == '', want AccessToken != ''")
	}
	silentResult, err := app.AcquireTokenSilent(context.Background(), scopes)
	if err != nil {
		t.Fatalf("TestConfidentialClientwithSecret: on AcquireTokenSilent(): got err == %s, want err == nil", errors.Verbose(err))
	}
	if silentResult.AccessToken == "" {
		t.Fatal("TestConfidentialClientwithSecret: on AcquireTokenSilent(): got AccessToken == '', want AccessToken != ''")
	}
}

<<<<<<< HEAD
=======
// TODO: update this at a later date, see issue https://github.com/AzureAD/microsoft-authentication-library-for-go/issues/513
>>>>>>> 7fe113d0
func TestOnBehalfOf(t *testing.T) {
	t.Skip("Skipping test until fix")
	if testing.Short() {
		t.Skip("skipping integration test")
	}
	labClientInstance, err := newLabClient()
	if err != nil {
		panic("failed to get a lab client: " + err.Error())
	}

	ctx := context.Background()

	//Confidential Client Application Config
	ccaClientID := os.Getenv("oboConfidentialClientId")
	ccaClientSecret := os.Getenv("oboConfidentialClientSecret")
	ccaScopes := []string{"https://graph.microsoft.com/user.read"}

	// Public Client Application Confifg
	pcaClientID := os.Getenv("oboPublicClientId")
	user := testUser(ctx, "OnBehalfOf", labClientInstance, url.Values{"usertype": []string{"cloud"}})
	pcaScopes := []string{fmt.Sprintf("api://%s/.default", ccaClientID)}

	// 1. An app obtains a token representing a user, for our mid-tier service
	pca, err := public.New(pcaClientID, public.WithAuthority(organizationsAuthority))
	if err != nil {
		panic(errors.Verbose(err))
	}
	result, err := pca.AcquireTokenByUsernamePassword(
		ctx, pcaScopes, user.Upn, user.Password,
	)
	if err != nil {
		t.Fatalf("TestOnBehalfOf: on AcquireTokenByUsernamePassword(): got err == %s, want err == nil", errors.Verbose(err))
	}
	if result.AccessToken == "" {
		t.Fatal("TestOnBehalfOf: on AcquireTokenByUsernamePassword(): got AccessToken == '', want AccessToken != ''")
	}

	// 2. Our mid-tier service uses OBO to obtain a token for downstream service
	cred, err := confidential.NewCredFromSecret(ccaClientSecret)
	if err != nil {
		panic(errors.Verbose(err))
	}
	cca, err := confidential.New("https://login.microsoftonline.com/common", ccaClientID, cred)
	if err != nil {
		panic(errors.Verbose(err))
	}
	result1, err := cca.AcquireTokenOnBehalfOf(ctx, result.AccessToken, ccaScopes)
	if err != nil {
		t.Fatalf("TestOnBehalfOf: on AcquireTokenOnBehalfOf(): got err == %s, want err == nil", errors.Verbose(err))
	}
	if result1.AccessToken == "" {
		t.Fatal("TestOnBehalfOf: on AcquireTokenOnBehalfOf(): got AccessToken == '', want AccessToken != ''")
	}

	// 3. Same scope and assertion should return cached access token
	result2, err := cca.AcquireTokenOnBehalfOf(ctx, result.AccessToken, ccaScopes)
	if err != nil {
		t.Fatalf("TestOnBehalfOf: on AcquireTokenOnBehalfOf() silent token retrieval: got err == %s, want err == nil", errors.Verbose(err))
	}
	if result1.AccessToken != result2.AccessToken {
		t.Fatal("TestOnBehalfOf: on AcquireTokenOnBehalfOf(): Access Tokens don't match")
	}

	// 4. scope2 should return new token
	scope2 := []string{"https://graph.windows.net/.default"}
	result3, err := cca.AcquireTokenOnBehalfOf(ctx, result.AccessToken, scope2)
	if err != nil {
		t.Fatalf("TestOnBehalfOf: on AcquireTokenOnBehalfOf(): got err == %s, want err == nil", errors.Verbose(err))
	}
	if result3.AccessToken == "" {
		t.Fatal("TestOnBehalfOf: on AcquireTokenOnBehalfOf(): got AccessToken == '', want AccessToken != ''")
	}
	if result3.AccessToken == result2.AccessToken {
		t.Fatal("TestOnBehalfOf: on AcquireTokenOnBehalfOf(): Access Tokens match when they should not")
	}

	// 5. scope2 should return cached token
	result4, err := cca.AcquireTokenOnBehalfOf(ctx, result.AccessToken, scope2)
	if err != nil {
		t.Fatalf("TestOnBehalfOf: on AcquireTokenOnBehalfOf(): got err == %s, want err == nil", errors.Verbose(err))
	}
	if result4.AccessToken == "" {
		t.Fatal("TestOnBehalfOf: on AcquireTokenOnBehalfOf(): got AccessToken == '', want AccessToken != ''")
	}
	if result4.AccessToken != result3.AccessToken {
		t.Fatal("TestOnBehalfOf: on AcquireTokenOnBehalfOf(): Access Tokens don't match")
	}

	// 6. New user assertion should return new token
	pca1, err := public.New(pcaClientID, public.WithAuthority(organizationsAuthority))
	if err != nil {
		panic(errors.Verbose(err))
	}
	result5, err := pca1.AcquireTokenByUsernamePassword(
		ctx, pcaScopes, user.Upn, user.Password,
	)
	if err != nil {
		t.Fatalf("TestOnBehalfOf: on AcquireTokenByUsernamePassword(): got err == %s, want err == nil", errors.Verbose(err))
	}
	result6, err := cca.AcquireTokenOnBehalfOf(ctx, result5.AccessToken, scope2)
	if err != nil {
		t.Fatalf("TestOnBehalfOf: on AcquireTokenOnBehalfOf(): got err == %s, want err == nil", errors.Verbose(err))
	}
	if result6.AccessToken == "" {
		t.Fatal("TestOnBehalfOf: on AcquireTokenOnBehalfOf(): got AccessToken == '', want AccessToken != ''")
	}
	if result6.AccessToken == result4.AccessToken {
		t.Fatal("TestOnBehalfOf: on AcquireTokenOnBehalfOf(): Access Tokens match when they should not")
	}
	if result6.AccessToken == result3.AccessToken {
		t.Fatal("TestOnBehalfOf: on AcquireTokenOnBehalfOf(): Access Tokens match when they should not")
	}
	if result6.AccessToken == result2.AccessToken {
		t.Fatal("TestOnBehalfOf: on AcquireTokenOnBehalfOf(): Access Tokens match when they should not")
	}
}

func TestRemoveAccount(t *testing.T) {
	if testing.Short() {
		t.Skip("skipping integration test")
	}
	labClientInstance, err := newLabClient()
	if err != nil {
		panic("failed to get a lab client: " + err.Error())
	}
	ctx := context.Background()

	user := testUser(ctx, "TestRemoveAccount", labClientInstance, url.Values{"usertype": []string{"cloud"}})
	app, err := public.New(user.AppID, public.WithAuthority(organizationsAuthority))
	if err != nil {
		panic(errors.Verbose(err))
	}
	// Populate the cache
	_, err = app.AcquireTokenByUsernamePassword(
		context.Background(),
		[]string{graphDefaultScope},
		user.Upn,
		user.Password,
	)
	if err != nil {
		t.Fatalf("TestRemoveAccount: on AcquireTokenByUsernamePassword(): got err == %s, want err == nil", errors.Verbose(err))
	}
	accounts, err := app.Accounts(ctx)
	if err != nil {
		t.Fatal(err)
	}
	if len(accounts) == 0 {
		t.Fatal("TestRemoveAccount: No user accounts found in cache")
	}
	testAccount := accounts[0] // Only one account is populated and that is what we will remove.
	err = app.RemoveAccount(ctx, testAccount)
	if err != nil {
		t.Fatalf("TestRemoveAccount: on RemoveAccount(): got err == %s, want err == nil", errors.Verbose(err))
	}
	// Remove Account will clear the cache fields associated with this account so acquire token silent should fail
	_, err = app.AcquireTokenSilent(ctx, []string{graphDefaultScope}, public.WithSilentAccount(testAccount))
	if err == nil {
		t.Fatal("TestRemoveAccount: RemoveAccount() didn't clear the cache as expected")
	}

}

const testCacheFile = "serialized_cache_1.1.1.json"

func TestAccountFromCache(t *testing.T) {
	if testing.Short() {
		t.Skip("skipping integration test")
	}
	cacheAccessor := &TokenCache{file: testCacheFile}
	labClientInstance, err := newLabClient()
	if err != nil {
		t.Fatalf("TestAccountFromCache: on newLabClient(): got err == %s, want err == nil", errors.Verbose(err))
	}
	ctx := context.Background()
	user := testUser(ctx, "Managed", labClientInstance, url.Values{"usertype": []string{"cloud"}})

	app, err := public.New(user.AppID, public.WithAuthority(organizationsAuthority), public.WithCache(cacheAccessor))
	if err != nil {
		t.Fatalf("TestAccountFromCache: on New(): got err == %s, want err == nil", errors.Verbose(err))
	}

	// look in the cache to see if the account to use has been cached
	var userAccount public.Account
	accounts, err := app.Accounts(ctx)
	if err != nil {
		t.Fatalf("TestAccountFromCache: on Accounts(): got err == %s, want err == nil", errors.Verbose(err))
	}
	for _, account := range accounts {
		if account.PreferredUsername == user.Upn {
			userAccount = account
		}
	}
	result, err := app.AcquireTokenSilent(
		ctx,
		[]string{graphDefaultScope},
		public.WithSilentAccount(userAccount),
	)
	if err != nil {
		t.Fatalf("TestAccountFromCache: on AcquireTokenSilent(): got err == %s, want err == nil", errors.Verbose(err))
	}
	if result.AccessToken == "" {
		t.Fatal("TestAccountFromCache: on AcquireTokenSilent(): got AccessToken == '', want AccessToken != ''")
	}

}<|MERGE_RESOLUTION|>--- conflicted
+++ resolved
@@ -240,10 +240,7 @@
 	}
 }
 
-<<<<<<< HEAD
-=======
 // TODO: update this at a later date, see issue https://github.com/AzureAD/microsoft-authentication-library-for-go/issues/513
->>>>>>> 7fe113d0
 func TestConfidentialClientWithSecret(t *testing.T) {
 	t.Skip("Skipping test until fix")
 	if testing.Short() {
@@ -277,10 +274,7 @@
 	}
 }
 
-<<<<<<< HEAD
-=======
 // TODO: update this at a later date, see issue https://github.com/AzureAD/microsoft-authentication-library-for-go/issues/513
->>>>>>> 7fe113d0
 func TestOnBehalfOf(t *testing.T) {
 	t.Skip("Skipping test until fix")
 	if testing.Short() {
