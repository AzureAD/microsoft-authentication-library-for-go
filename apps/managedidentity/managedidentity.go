// Copyright (c) Microsoft Corporation.
// Licensed under the MIT license.

/*
Package managedidentity provides a client for retrieval of Managed Identity applications.
The Managed Identity Client is used to acquire a token for managed identity assigned to
an azure resource such as Azure function, app service, virtual machine, etc. to acquire a token
without using credentials.
*/
package managedidentity

import (
	"context"
	"encoding/json"
	"fmt"
	"io"
	"net/http"
	"net/url"
	"os"
	"path/filepath"
	"runtime"
	"strings"

	"github.com/AzureAD/microsoft-authentication-library-for-go/apps/errors"
	"github.com/AzureAD/microsoft-authentication-library-for-go/apps/internal/base"
	"github.com/AzureAD/microsoft-authentication-library-for-go/apps/internal/base/storage"
	"github.com/AzureAD/microsoft-authentication-library-for-go/apps/internal/oauth/ops"
	"github.com/AzureAD/microsoft-authentication-library-for-go/apps/internal/oauth/ops/accesstokens"
	"github.com/AzureAD/microsoft-authentication-library-for-go/apps/internal/oauth/ops/authority"
	"github.com/AzureAD/microsoft-authentication-library-for-go/apps/internal/shared"
)

const (
	// DefaultToIMDS indicates that the source is defaulted to IMDS when no environment variables are set.
	DefaultToIMDS Source = "DefaultToIMDS"
	AzureArc      Source = "AzureArc"
	ServiceFabric Source = "ServiceFabric"
	CloudShell    Source = "CloudShell"
	AppService    Source = "AppService"

	// General request query parameter names
	metaHTTPHeaderName           = "Metadata"
	apiVersionQueryParameterName = "api-version"
	resourceQueryParameterName   = "resource"
	wwwAuthenticateHeaderName    = "www-authenticate"

	// UAMI query parameter name
	miQueryParameterClientId   = "client_id"
	miQueryParameterObjectId   = "object_id"
	miQueryParameterResourceId = "msi_res_id"

	// IMDS
<<<<<<< HEAD
	imdsDefaultEndpoint = "http://169.254.169.254/metadata/identity/oauth2/token"
	imdsAPIVersion      = "2018-02-01"

	// Azure Arc
	azureArcEndpoint               = "http://127.0.0.1:40342/metadata/identity/oauth2/token"
	azureArcAPIVersion             = "2020-06-01"
	azureArcFileExtension          = ".key"
	azureArcMaxFileSizeBytes int64 = 4096
	linuxTokenPath                 = "/var/opt/azcmagent/tokens/"
	linuxHimdsPath                 = "/opt/azcmagent/bin/himds"
	windowsTokenPath               = "\\AzureConnectedMachineAgent\\Tokens\\"
	windowsHimdsPath               = "\\AzureConnectedMachineAgent\\himds.exe"

	// Environment Variables
	identityEndpointEnvVar              = "IDENTITY_ENDPOINT"
	identityHeaderEnvVar                = "IDENTITY_HEADER"
	azurePodIdentityAuthorityHostEnvVar = "AZURE_POD_IDENTITY_AUTHORITY_HOST"
	imdsEndVar                          = "IMDS_ENDPOINT"
	msiEndpointEnvVar                   = "MSI_ENDPOINT"
	identityServerThumbprintEnvVar      = "IDENTITY_SERVER_THUMBPRINT"
=======
	imdsEndpoint   = "http://169.254.169.254/metadata/identity/oauth2/token"
	imdsAPIVersion = "2018-02-01"

	systemAssignedManagedIdentity = "system_assigned_managed_identity"
>>>>>>> 7c512210
)

var getAzureArcPlatformPath = func(platform string) string {
	switch platform {
	case "windows":
		return filepath.Join(os.Getenv("ProgramData"), windowsTokenPath)
	case "linux":
		return linuxTokenPath
	default:
		return ""
	}
}

var getAzureArcFilePath = func(platform string) string {
	switch platform {
	case "windows":
		return filepath.Join(os.Getenv("ProgramData"), windowsHimdsPath)
	case "linux":
		return linuxHimdsPath
	default:
		return ""
	}
}

type Source string

type ID interface {
	value() string
}

type systemAssignedValue string // its private for a reason to make the input consistent.
type UserAssignedClientID string
type UserAssignedObjectID string
type UserAssignedResourceID string

func (s systemAssignedValue) value() string    { return string(s) }
func (c UserAssignedClientID) value() string   { return string(c) }
func (o UserAssignedObjectID) value() string   { return string(o) }
func (r UserAssignedResourceID) value() string { return string(r) }
func SystemAssigned() ID {
	return systemAssignedValue(systemAssignedManagedIdentity)
}

// cache never uses the client because instance discovery is always disabled.
var cacheManager *storage.Manager = storage.New(nil)

type Client struct {
	httpClient ops.HTTPClient
	miType     ID
	source     Source
}

type ClientOptions struct {
	httpClient ops.HTTPClient
}

type AcquireTokenOptions struct {
	claims string
}

type ClientOption func(o *ClientOptions)

type AcquireTokenOption func(o *AcquireTokenOptions)

// WithClaims sets additional claims to request for the token, such as those required by token revocation or conditional access policies.
// Use this option when Azure AD returned a claims challenge for a prior request. The argument must be decoded.
func WithClaims(claims string) AcquireTokenOption {
	return func(o *AcquireTokenOptions) {
		o.claims = claims
	}
}

// WithHTTPClient allows for a custom HTTP client to be set.
func WithHTTPClient(httpClient ops.HTTPClient) ClientOption {
	return func(o *ClientOptions) {
		o.httpClient = httpClient
	}
}

// Client to be used to acquire tokens for managed identity.
// ID: [SystemAssigned], [UserAssignedClientID], [UserAssignedResourceID], [UserAssignedObjectID]
//
// Options: [WithHTTPClient]
func New(id ID, options ...ClientOption) (Client, error) {
	source, err := GetSource(id)
	if err != nil {
		return Client{}, err
	}

	// If source is Azure Arc return an error, as Azure Arc allow accepts System Assigned managed identities.
	if source == AzureArc {
		switch id.(type) {
		case UserAssignedClientID, UserAssignedResourceID, UserAssignedObjectID:
			return Client{}, fmt.Errorf("azure Arc doesn't support user assigned managed identities")
		}
	}

	opts := ClientOptions{
		httpClient: shared.DefaultClient,
	}
	for _, option := range options {
		option(&opts)
	}
	switch t := id.(type) {
	case UserAssignedClientID:
		if len(string(t)) == 0 {
			return Client{}, fmt.Errorf("empty %T", t)
		}
	case UserAssignedResourceID:
		if len(string(t)) == 0 {
			return Client{}, fmt.Errorf("empty %T", t)
		}
	case UserAssignedObjectID:
		if len(string(t)) == 0 {
			return Client{}, fmt.Errorf("empty %T", t)
		}
	case systemAssignedValue:
	default:
		return Client{}, fmt.Errorf("unsupported type %T", id)
	}

	client := Client{
		miType:     id,
		httpClient: opts.httpClient,
		source:     source,
	}
	return client, nil
}

// Detects and returns the managed identity source available on the environment.
func GetSource(id ID) (Source, error) {
	identityEndpoint := os.Getenv(identityEndpointEnvVar)
	identityHeader := os.Getenv(identityHeaderEnvVar)
	identityServerThumbprint := os.Getenv(identityServerThumbprintEnvVar)
	msiEndpoint := os.Getenv(msiEndpointEnvVar)
	imdsEndpoint := os.Getenv(imdsEndVar)

	if identityEndpoint != "" && identityHeader != "" {
		if identityServerThumbprint != "" {
			return ServiceFabric, nil
		}
		return AppService, nil
	} else if msiEndpoint != "" {
		return CloudShell, nil
	} else if isAzureArcEnvironment(identityEndpoint, imdsEndpoint, runtime.GOOS) {
		return AzureArc, nil
	}

	return DefaultToIMDS, nil
}

// Acquires tokens from the configured managed identity on an azure resource.
//
// Resource: scopes application is requesting access to
// Options: [WithClaims]
func (client Client) AcquireToken(ctx context.Context, resource string, options ...AcquireTokenOption) (base.AuthResult, error) {
	var (
		err           error
		req           *http.Request
		tokenResponse accesstokens.TokenResponse
	)
	o := AcquireTokenOptions{}

	for _, option := range options {
		option(&o)
	}

	switch client.source {
	case AzureArc:
		req, err = createAzureArcAuthRequest(ctx, resource)
		if err != nil {
			return base.AuthResult{}, err
		}

		// need to perform preliminary request to retrieve the secret key challenge provided by the HIMDS service
		// this is done when we get a 401 response, which will be handled by the response handler
		tokenResponse, err = client.getTokenForRequest(req)
		if err != nil {
			var newCallErr errors.CallErr
			if errors.As(err, &newCallErr) {
				response, err := client.handleAzureArcResponse(ctx, newCallErr.Resp, resource, runtime.GOOS)
				if err != nil {
					return base.AuthResult{}, err
				}

				return base.NewAuthResult(response, shared.Account{})
			}

			return base.AuthResult{}, err
		}
	case DefaultToIMDS:
		req, err = createIMDSAuthRequest(ctx, client.miType, resource)
		if err != nil {
			return base.AuthResult{}, err
		}

		tokenResponse, err = client.getTokenForRequest(req)
		if err != nil {
			return base.AuthResult{}, err
		}
	default:
		return base.AuthResult{}, fmt.Errorf("unsupported source %q", client.source)
	}

	return base.NewAuthResult(tokenResponse, shared.Account{})

}

func (client Client) getTokenForRequest(req *http.Request) (accesstokens.TokenResponse, error) {
	var r accesstokens.TokenResponse

	resp, err := client.httpClient.Do(req)
	if err != nil {
		return accesstokens.TokenResponse{}, err
	}

	responseBytes, err := io.ReadAll(resp.Body)
	defer resp.Body.Close()

	if err != nil {
		return accesstokens.TokenResponse{}, err
	}

	switch resp.StatusCode {
	case http.StatusOK, http.StatusAccepted:
	default:
		sd := strings.TrimSpace(string(responseBytes))
		if sd != "" {
			return accesstokens.TokenResponse{}, errors.CallErr{
				Req:  req,
				Resp: resp,
				Err: fmt.Errorf("http call(%s)(%s) error: reply status code was %d:\n%s",
					req.URL.String(),
					req.Method,
					resp.StatusCode,
					sd),
			}
		}
		return accesstokens.TokenResponse{}, errors.CallErr{
			Req:  req,
			Resp: resp,
			Err:  fmt.Errorf("http call(%s)(%s) error: reply status code was %d", req.URL.String(), req.Method, resp.StatusCode),
		}
	}

	err = json.Unmarshal(responseBytes, &r)
	r.GrantedScopes.Slice = append(r.GrantedScopes.Slice, req.URL.Query().Get(resourceQuerryParameterName))
	return r, err
}

func createIMDSAuthRequest(ctx context.Context, id ID, resource string) (*http.Request, error) {
	var msiEndpoint *url.URL
	msiEndpoint, err := url.Parse(imdsDefaultEndpoint)
	if err != nil {
		return nil, fmt.Errorf("couldn't parse %q: %s", imdsDefaultEndpoint, err)
	}
	msiParameters := msiEndpoint.Query()
	msiParameters.Set(apiVersionQueryParameterName, imdsAPIVersion)
	resource = strings.TrimSuffix(resource, "/.default")
	msiParameters.Set(resourceQueryParameterName, resource)

	switch t := id.(type) {
	case UserAssignedClientID:
		msiParameters.Set(miQueryParameterClientId, string(t))
	case UserAssignedResourceID:
		msiParameters.Set(miQueryParameterResourceId, string(t))
	case UserAssignedObjectID:
		msiParameters.Set(miQueryParameterObjectId, string(t))
	case systemAssignedValue: // not adding anything
	default:
		return nil, fmt.Errorf("unsupported type %T", id)
	}

	msiEndpoint.RawQuery = msiParameters.Encode()
	req, err := http.NewRequestWithContext(ctx, http.MethodGet, msiEndpoint.String(), nil)
	if err != nil {
		return nil, fmt.Errorf("error creating http request %s", err)
	}
<<<<<<< HEAD
	req.Header.Set(metaHTTPHeaderName, "true")
	return req, nil
}

func createAzureArcAuthRequest(ctx context.Context, resource string) (*http.Request, error) {
	identityEndpoint := azureArcEndpoint
	var msiEndpoint *url.URL

	msiEndpoint, parseErr := url.Parse(identityEndpoint)
	if parseErr != nil {
		return nil, fmt.Errorf("couldn't parse %q: %s", identityEndpoint, parseErr)
	}

	msiParameters := msiEndpoint.Query()
	msiParameters.Set(apiVersionQueryParameterName, azureArcAPIVersion)
	resource = strings.TrimSuffix(resource, "/.default")
	msiParameters.Set(resourceQueryParameterName, resource)

	msiEndpoint.RawQuery = msiParameters.Encode()
	req, err := http.NewRequestWithContext(ctx, http.MethodGet, msiEndpoint.String(), nil)
=======

	fakeAuthInfo, err := authority.NewInfoFromAuthorityURI("https://login.microsoftonline.com/managed_identity", false, true)
	if err != nil {
		return base.AuthResult{}, err
	}
	fakeAuthParams := authority.NewAuthParams(client.miType.value(), fakeAuthInfo)
	// ignore cached access tokens when given claims
	if o.claims == "" {
		if cacheManager == nil {
			return base.AuthResult{}, errors.New("cache instance is nil")
		}
		storageTokenResponse, err := cacheManager.Read(ctx, fakeAuthParams)
		if err != nil {
			return base.AuthResult{}, err
		}
		ar, err := base.AuthResultFromStorage(storageTokenResponse)
		if err == nil {
			ar.AccessToken, err = fakeAuthParams.AuthnScheme.FormatAccessToken(ar.AccessToken)
			return ar, err
		}
	}
	tokenResponse, err := client.getTokenForRequest(req)
>>>>>>> 7c512210
	if err != nil {
		return nil, fmt.Errorf("error creating http request %s", err)
	}
<<<<<<< HEAD
	req.Header.Set(metaHTTPHeaderName, "true")
	return req, nil
}

func isAzureArcEnvironment(identityEndpoint, imdsEndpoint string, platform string) bool {
	if identityEndpoint != "" && imdsEndpoint != "" {
		return true
	}

	himdsFilePath := getAzureArcFilePath(platform)

	if himdsFilePath != "" {
		if _, err := os.Stat(himdsFilePath); err == nil {
			return true
		}
	}

	return false
}

func (c *Client) handleAzureArcResponse(ctx context.Context, response *http.Response, resource string, platform string) (accesstokens.TokenResponse, error) {
	if response.StatusCode == http.StatusUnauthorized {
		wwwAuthenticateHeader := response.Header.Get(wwwAuthenticateHeaderName)

		if len(wwwAuthenticateHeader) == 0 {
			return accesstokens.TokenResponse{}, fmt.Errorf("response has no www-authenticate header")
		}

		// check if the platform is supported
		expectedSecretFilePath := getAzureArcPlatformPath(platform)
		if expectedSecretFilePath == "" {
			return accesstokens.TokenResponse{}, fmt.Errorf("platform not supported")
		}

		secret, err := handleSecretFile(wwwAuthenticateHeader, expectedSecretFilePath)
		if err != nil {
			return accesstokens.TokenResponse{}, err
		}

		authHeaderValue := fmt.Sprintf("Basic %s", string(secret))

		req, err := createAzureArcAuthRequest(ctx, resource)
		if err != nil {
			return accesstokens.TokenResponse{}, err
		}

		req.Header.Set("Authorization", authHeaderValue)

		return c.getTokenForRequest(req)
	}

	return accesstokens.TokenResponse{}, fmt.Errorf("managed identity error: %d", response.StatusCode)
}

func handleSecretFile(wwwAuthenticateHeader, expectedSecretFilePath string) ([]byte, error) {
	var secretFilePath string

	// split the header to get the secret file path
	parts := strings.Split(wwwAuthenticateHeader, "Basic realm=")
	if len(parts) > 1 {
		secretFilePath = parts[1]
	} else {
		return nil, fmt.Errorf("basic realm= not found in the string, instead found: %s", wwwAuthenticateHeader)
	}

	// check that the file in the file path is a .key file
	fileName := filepath.Base(secretFilePath)

	if !strings.HasSuffix(fileName, azureArcFileExtension) {
		return nil, fmt.Errorf("invalid file extension, expected %s, got %s", azureArcFileExtension, filepath.Ext(fileName))
	}

	// check that file path from header matches the expected file path for the platform
	if strings.TrimSpace(filepath.Join(expectedSecretFilePath, fileName)) != secretFilePath {
		return nil, fmt.Errorf("invalid file path, expected %s, got %s", secretFilePath, filepath.Join(expectedSecretFilePath, fileName))
	}

	fileInfo, err := os.Stat(secretFilePath)
	if err != nil {
		return nil, fmt.Errorf("unable to get file info for path %s", secretFilePath)
	}

	secretFileSize := fileInfo.Size()

	// Throw an error if the secret file's size is greater than 4096 bytes
	if secretFileSize > azureArcMaxFileSizeBytes {
		return nil, fmt.Errorf("invalid secret file size, expected %d, file size was %d", azureArcMaxFileSizeBytes, secretFileSize)
	}

	// Attempt to read the contents of the secret file
	secret, err := os.ReadFile(secretFilePath)
	if err != nil {
		return nil, fmt.Errorf("unable to read the secret file at path %s", secretFilePath)
	}

	return secret, nil
=======
	return authResultFromToken(fakeAuthParams, tokenResponse)
}

func authResultFromToken(authParams authority.AuthParams, token accesstokens.TokenResponse) (base.AuthResult, error) {
	if cacheManager == nil {
		return base.AuthResult{}, fmt.Errorf("cache instance is nil")
	}
	account, err := cacheManager.Write(authParams, token)
	if err != nil {
		return base.AuthResult{}, err
	}
	ar, err := base.NewAuthResult(token, account)
	if err != nil {
		return base.AuthResult{}, err
	}
	ar.AccessToken, err = authParams.AuthnScheme.FormatAccessToken(ar.AccessToken)
	return ar, err
>>>>>>> 7c512210
}<|MERGE_RESOLUTION|>--- conflicted
+++ resolved
@@ -50,9 +50,9 @@
 	miQueryParameterResourceId = "msi_res_id"
 
 	// IMDS
-<<<<<<< HEAD
-	imdsDefaultEndpoint = "http://169.254.169.254/metadata/identity/oauth2/token"
-	imdsAPIVersion      = "2018-02-01"
+	imdsDefaultEndpoint           = "http://169.254.169.254/metadata/identity/oauth2/token"
+	imdsAPIVersion                = "2018-02-01"
+	systemAssignedManagedIdentity = "system_assigned_managed_identity"
 
 	// Azure Arc
 	azureArcEndpoint               = "http://127.0.0.1:40342/metadata/identity/oauth2/token"
@@ -71,12 +71,6 @@
 	imdsEndVar                          = "IMDS_ENDPOINT"
 	msiEndpointEnvVar                   = "MSI_ENDPOINT"
 	identityServerThumbprintEnvVar      = "IDENTITY_SERVER_THUMBPRINT"
-=======
-	imdsEndpoint   = "http://169.254.169.254/metadata/identity/oauth2/token"
-	imdsAPIVersion = "2018-02-01"
-
-	systemAssignedManagedIdentity = "system_assigned_managed_identity"
->>>>>>> 7c512210
 )
 
 var getAzureArcPlatformPath = func(platform string) string {
@@ -244,6 +238,28 @@
 		option(&o)
 	}
 
+	fakeAuthInfo, err := authority.NewInfoFromAuthorityURI("https://login.microsoftonline.com/managed_identity", false, true)
+	if err != nil {
+		return base.AuthResult{}, err
+	}
+	fakeAuthParams := authority.NewAuthParams(client.miType.value(), fakeAuthInfo)
+	// ignore cached access tokens when given claims
+
+	// if o.claims == "" {
+	// 	if cacheManager == nil {
+	// 		return base.AuthResult{}, errors.New("cache instance is nil")
+	// 	}
+	// 	storageTokenResponse, err := cacheManager.Read(ctx, fakeAuthParams)
+	// 	if err != nil {
+	// 		return base.AuthResult{}, err
+	// 	}
+	// 	ar, err := base.AuthResultFromStorage(storageTokenResponse)
+	// 	if err == nil {
+	// 		ar.AccessToken, err = fakeAuthParams.AuthnScheme.FormatAccessToken(ar.AccessToken)
+	// 		return ar, err
+	// 	}
+	// }
+
 	switch client.source {
 	case AzureArc:
 		req, err = createAzureArcAuthRequest(ctx, resource)
@@ -262,7 +278,7 @@
 					return base.AuthResult{}, err
 				}
 
-				return base.NewAuthResult(response, shared.Account{})
+				return authResultFromToken(fakeAuthParams, response)
 			}
 
 			return base.AuthResult{}, err
@@ -277,12 +293,12 @@
 		if err != nil {
 			return base.AuthResult{}, err
 		}
+		return authResultFromToken(fakeAuthParams, tokenResponse)
 	default:
 		return base.AuthResult{}, fmt.Errorf("unsupported source %q", client.source)
 	}
 
-	return base.NewAuthResult(tokenResponse, shared.Account{})
-
+	return authResultFromToken(fakeAuthParams, tokenResponse)
 }
 
 func (client Client) getTokenForRequest(req *http.Request) (accesstokens.TokenResponse, error) {
@@ -323,7 +339,7 @@
 	}
 
 	err = json.Unmarshal(responseBytes, &r)
-	r.GrantedScopes.Slice = append(r.GrantedScopes.Slice, req.URL.Query().Get(resourceQuerryParameterName))
+	r.GrantedScopes.Slice = append(r.GrantedScopes.Slice, req.URL.Query().Get(resourceQueryParameterName))
 	return r, err
 }
 
@@ -355,7 +371,6 @@
 	if err != nil {
 		return nil, fmt.Errorf("error creating http request %s", err)
 	}
-<<<<<<< HEAD
 	req.Header.Set(metaHTTPHeaderName, "true")
 	return req, nil
 }
@@ -376,34 +391,9 @@
 
 	msiEndpoint.RawQuery = msiParameters.Encode()
 	req, err := http.NewRequestWithContext(ctx, http.MethodGet, msiEndpoint.String(), nil)
-=======
-
-	fakeAuthInfo, err := authority.NewInfoFromAuthorityURI("https://login.microsoftonline.com/managed_identity", false, true)
-	if err != nil {
-		return base.AuthResult{}, err
-	}
-	fakeAuthParams := authority.NewAuthParams(client.miType.value(), fakeAuthInfo)
-	// ignore cached access tokens when given claims
-	if o.claims == "" {
-		if cacheManager == nil {
-			return base.AuthResult{}, errors.New("cache instance is nil")
-		}
-		storageTokenResponse, err := cacheManager.Read(ctx, fakeAuthParams)
-		if err != nil {
-			return base.AuthResult{}, err
-		}
-		ar, err := base.AuthResultFromStorage(storageTokenResponse)
-		if err == nil {
-			ar.AccessToken, err = fakeAuthParams.AuthnScheme.FormatAccessToken(ar.AccessToken)
-			return ar, err
-		}
-	}
-	tokenResponse, err := client.getTokenForRequest(req)
->>>>>>> 7c512210
 	if err != nil {
 		return nil, fmt.Errorf("error creating http request %s", err)
 	}
-<<<<<<< HEAD
 	req.Header.Set(metaHTTPHeaderName, "true")
 	return req, nil
 }
@@ -500,8 +490,6 @@
 	}
 
 	return secret, nil
-=======
-	return authResultFromToken(fakeAuthParams, tokenResponse)
 }
 
 func authResultFromToken(authParams authority.AuthParams, token accesstokens.TokenResponse) (base.AuthResult, error) {
@@ -518,5 +506,4 @@
 	}
 	ar.AccessToken, err = authParams.AuthnScheme.FormatAccessToken(ar.AccessToken)
 	return ar, err
->>>>>>> 7c512210
 }