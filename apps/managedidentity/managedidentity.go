// Copyright (c) Microsoft Corporation.
// Licensed under the MIT license.

/*
Package managedidentity provides a client for retrieval of Managed Identity applications.
The Managed Identity Client is used to acquire a token for managed identity assigned to
an azure resource such as Azure function, app service, virtual machine, etc. to acquire a token
without using credentials.
*/
package managedidentity

import (
	"context"
	"encoding/json"
	"fmt"
	"io"
	"net/http"
	"net/url"
	"os"
	"path/filepath"
	"runtime"
	"strings"

	"github.com/AzureAD/microsoft-authentication-library-for-go/apps/errors"
	"github.com/AzureAD/microsoft-authentication-library-for-go/apps/internal/base"
	"github.com/AzureAD/microsoft-authentication-library-for-go/apps/internal/base/storage"
	"github.com/AzureAD/microsoft-authentication-library-for-go/apps/internal/oauth/ops"
	"github.com/AzureAD/microsoft-authentication-library-for-go/apps/internal/oauth/ops/accesstokens"
	"github.com/AzureAD/microsoft-authentication-library-for-go/apps/internal/oauth/ops/authority"
	"github.com/AzureAD/microsoft-authentication-library-for-go/apps/internal/shared"
)

const (
	// DefaultToIMDS indicates that the source is defaulted to IMDS when no environment variables are set.
	DefaultToIMDS Source = "DefaultToIMDS"
	AzureArc      Source = "AzureArc"
	ServiceFabric Source = "ServiceFabric"
	CloudShell    Source = "CloudShell"
	AppService    Source = "AppService"

	// General request query parameter names
	metaHTTPHeaderName           = "Metadata"
	apiVersionQueryParameterName = "api-version"
	resourceQueryParameterName   = "resource"
	wwwAuthenticateHeaderName    = "www-authenticate"

	// UAMI query parameter name
	miQueryParameterClientId   = "client_id"
	miQueryParameterObjectId   = "object_id"
	miQueryParameterResourceId = "msi_res_id"

	// IMDS
	imdsDefaultEndpoint           = "http://169.254.169.254/metadata/identity/oauth2/token"
	imdsAPIVersion                = "2018-02-01"
	systemAssignedManagedIdentity = "system_assigned_managed_identity"

	// Azure Arc
	azureArcEndpoint               = "http://127.0.0.1:40342/metadata/identity/oauth2/token"
	azureArcAPIVersion             = "2020-06-01"
	azureArcFileExtension          = ".key"
	azureArcMaxFileSizeBytes int64 = 4096
	linuxTokenPath                 = "/var/opt/azcmagent/tokens"
	linuxHimdsPath                 = "/opt/azcmagent/bin/himds"
	azureConnectedMachine          = "AzureConnectedMachine"
	himdsExecutableName            = "himds.exe"
	tokenName                      = "Tokens"

	// Environment Variables
	identityEndpointEnvVar              = "IDENTITY_ENDPOINT"
	identityHeaderEnvVar                = "IDENTITY_HEADER"
	azurePodIdentityAuthorityHostEnvVar = "AZURE_POD_IDENTITY_AUTHORITY_HOST"
	imdsEndVar                          = "IMDS_ENDPOINT"
	msiEndpointEnvVar                   = "MSI_ENDPOINT"
	identityServerThumbprintEnvVar      = "IDENTITY_SERVER_THUMBPRINT"
)

var getAzureArcPlatformPath = func(platform string) string {
	switch platform {
	case "windows":
		return filepath.Join(os.Getenv("ProgramData"), azureConnectedMachine, tokenName)
	case "linux":
		return linuxTokenPath
	default:
		return ""
	}
}

var getAzureArcFilePath = func(platform string) string {
	switch platform {
	case "windows":
		return filepath.Join(os.Getenv("ProgramData"), azureConnectedMachine, himdsExecutableName)
	case "linux":
		return linuxHimdsPath
	default:
		return ""
	}
}

type Source string

type ID interface {
	value() string
}

type systemAssignedValue string // its private for a reason to make the input consistent.
type UserAssignedClientID string
type UserAssignedObjectID string
type UserAssignedResourceID string

func (s systemAssignedValue) value() string    { return string(s) }
func (c UserAssignedClientID) value() string   { return string(c) }
func (o UserAssignedObjectID) value() string   { return string(o) }
func (r UserAssignedResourceID) value() string { return string(r) }
func SystemAssigned() ID {
	return systemAssignedValue(systemAssignedManagedIdentity)
}

// cache never uses the client because instance discovery is always disabled.
var cacheManager *storage.Manager = storage.New(nil)

type Client struct {
	httpClient ops.HTTPClient
	miType     ID
	source     Source
	authParams authority.AuthParams
}

type ClientOptions struct {
	httpClient ops.HTTPClient
}

type AcquireTokenOptions struct {
	claims string
}

type ClientOption func(o *ClientOptions)

type AcquireTokenOption func(o *AcquireTokenOptions)

// WithClaims sets additional claims to request for the token, such as those required by token revocation or conditional access policies.
// Use this option when Azure AD returned a claims challenge for a prior request. The argument must be decoded.
func WithClaims(claims string) AcquireTokenOption {
	return func(o *AcquireTokenOptions) {
		o.claims = claims
	}
}

// WithHTTPClient allows for a custom HTTP client to be set.
func WithHTTPClient(httpClient ops.HTTPClient) ClientOption {
	return func(o *ClientOptions) {
		o.httpClient = httpClient
	}
}

// Client to be used to acquire tokens for managed identity.
// ID: [SystemAssigned], [UserAssignedClientID], [UserAssignedResourceID], [UserAssignedObjectID]
//
// Options: [WithHTTPClient]
func New(id ID, options ...ClientOption) (Client, error) {
	source, err := GetSource()
	if err != nil {
		return Client{}, err
	}

	// If source is Azure Arc return an error, as Azure Arc allow accepts System Assigned managed identities.
	if source == AzureArc {
		switch id.(type) {
		case UserAssignedClientID, UserAssignedResourceID, UserAssignedObjectID:
			return Client{}, errors.New("azure Arc doesn't support user assigned managed identities")
		}
	}
	opts := ClientOptions{
		httpClient: shared.DefaultClient,
	}
	for _, option := range options {
		option(&opts)
	}
	switch t := id.(type) {
	case UserAssignedClientID:
		if len(string(t)) == 0 {
			return Client{}, fmt.Errorf("empty %T", t)
		}
	case UserAssignedResourceID:
		if len(string(t)) == 0 {
			return Client{}, fmt.Errorf("empty %T", t)
		}
	case UserAssignedObjectID:
		if len(string(t)) == 0 {
			return Client{}, fmt.Errorf("empty %T", t)
		}
	case systemAssignedValue:
	default:
		return Client{}, fmt.Errorf("unsupported type %T", id)
	}
	client := Client{
		miType:     id,
		httpClient: opts.httpClient,
		source:     source,
	}
	fakeAuthInfo, err := authority.NewInfoFromAuthorityURI("https://login.microsoftonline.com/managed_identity", false, true)
	if err != nil {
		return Client{}, err
	}
	client.authParams = authority.NewAuthParams(client.miType.value(), fakeAuthInfo)
	return client, nil
}

// GetSource detects and returns the managed identity source available on the environment.
func GetSource() (Source, error) {
	identityEndpoint := os.Getenv(identityEndpointEnvVar)
	identityHeader := os.Getenv(identityHeaderEnvVar)
	identityServerThumbprint := os.Getenv(identityServerThumbprintEnvVar)
	msiEndpoint := os.Getenv(msiEndpointEnvVar)
	imdsEndpoint := os.Getenv(imdsEndVar)

	if identityEndpoint != "" && identityHeader != "" {
		if identityServerThumbprint != "" {
			return ServiceFabric, nil
		}
		return AppService, nil
	} else if msiEndpoint != "" {
		return CloudShell, nil
	} else if isAzureArcEnvironment(identityEndpoint, imdsEndpoint) {
		return AzureArc, nil
	}
<<<<<<< HEAD
=======
	msiParameters := msiEndpoint.Query()
	msiParameters.Set(apiVersionQuerryParameterName, imdsAPIVersion)
	msiParameters.Set(resourceQuerryParameterName, resource)
>>>>>>> 46efcf87

	return DefaultToIMDS, nil
}

// Acquires tokens from the configured managed identity on an azure resource.
//
// Resource: scopes application is requesting access to
// Options: [WithClaims]
func (c Client) AcquireToken(ctx context.Context, resource string, options ...AcquireTokenOption) (base.AuthResult, error) {
	o := AcquireTokenOptions{}
	for _, option := range options {
		option(&o)
	}

	// ignore cached access tokens when given claims
	if o.claims == "" {
		storageTokenResponse, err := cacheManager.Read(ctx, c.authParams)
		if err != nil {
			return base.AuthResult{}, err
		}
		ar, err := base.AuthResultFromStorage(storageTokenResponse)
		if err == nil {
			ar.AccessToken, err = c.authParams.AuthnScheme.FormatAccessToken(ar.AccessToken)
			return ar, err
		}
	}

	switch c.source {
	case AzureArc:
		return acquireTokenForAzureArc(ctx, c, resource)
	case DefaultToIMDS:
		return acquireTokenForIMDS(ctx, c, resource)
	default:
		return base.AuthResult{}, fmt.Errorf("unsupported source %q", c.source)
	}
}

func acquireTokenForIMDS(ctx context.Context, client Client, resource string) (base.AuthResult, error) {
	req, err := createIMDSAuthRequest(ctx, client.miType, resource)
	if err != nil {
		return base.AuthResult{}, err
	}
	tokenResponse, err := client.getTokenForRequest(req)
	if err != nil {
		return base.AuthResult{}, err
	}
	return authResultFromToken(client.authParams, tokenResponse)
}

func acquireTokenForAzureArc(ctx context.Context, client Client, resource string) (base.AuthResult, error) {
	req, err := createAzureArcAuthRequest(ctx, resource, "")
	if err != nil {
		return base.AuthResult{}, err
	}

	response, err := client.httpClient.Do(req)
	if err != nil {
		return base.AuthResult{}, err
	}
	defer response.Body.Close()

	if response.StatusCode != http.StatusUnauthorized {
		return base.AuthResult{}, fmt.Errorf("expected a 401 response, received %d", response.StatusCode)
	}

	secret, err := client.getAzureArcSecretKey(response, runtime.GOOS)
	if err != nil {
		return base.AuthResult{}, err
	}

	secondRequest, err := createAzureArcAuthRequest(ctx, resource, string(secret))
	if err != nil {
		return base.AuthResult{}, err
	}

	tokenResponse, err := client.getTokenForRequest(secondRequest)
	if err != nil {
		return base.AuthResult{}, err
	}
	return authResultFromToken(client.authParams, tokenResponse)
}

func authResultFromToken(authParams authority.AuthParams, token accesstokens.TokenResponse) (base.AuthResult, error) {
	if cacheManager == nil {
		return base.AuthResult{}, errors.New("cache instance is nil")
	}
	account, err := cacheManager.Write(authParams, token)
	if err != nil {
		return base.AuthResult{}, err
	}
	ar, err := base.NewAuthResult(token, account)
	if err != nil {
		return base.AuthResult{}, err
	}
	ar.AccessToken, err = authParams.AuthnScheme.FormatAccessToken(ar.AccessToken)
	return ar, err
}

func (client Client) getTokenForRequest(req *http.Request) (accesstokens.TokenResponse, error) {
	var r accesstokens.TokenResponse
	resp, err := client.httpClient.Do(req)
	if err != nil {
		return r, err
	}
	responseBytes, err := io.ReadAll(resp.Body)
	defer resp.Body.Close()
	if err != nil {
		return r, err
	}
	switch resp.StatusCode {
	case http.StatusOK, http.StatusAccepted:
	default:
		sd := strings.TrimSpace(string(responseBytes))
		if sd != "" {
			return r, errors.CallErr{
				Req:  req,
				Resp: resp,
				Err: fmt.Errorf("http call(%s)(%s) error: reply status code was %d:\n%s",
					req.URL.String(),
					req.Method,
					resp.StatusCode,
					sd),
			}
		}
		return r, errors.CallErr{
			Req:  req,
			Resp: resp,
			Err:  fmt.Errorf("http call(%s)(%s) error: reply status code was %d", req.URL.String(), req.Method, resp.StatusCode),
		}
	}

	err = json.Unmarshal(responseBytes, &r)
	r.GrantedScopes.Slice = append(r.GrantedScopes.Slice, req.URL.Query().Get(resourceQueryParameterName))
	return r, err
}

<<<<<<< HEAD
func createIMDSAuthRequest(ctx context.Context, id ID, resource string) (*http.Request, error) {
	msiEndpoint, err := url.Parse(imdsDefaultEndpoint)
	if err != nil {
		return nil, fmt.Errorf("couldn't parse %q: %s", imdsDefaultEndpoint, err)
	}
	msiParameters := msiEndpoint.Query()
	msiParameters.Set(apiVersionQueryParameterName, imdsAPIVersion)
	resource = strings.TrimSuffix(resource, "/.default")
	msiParameters.Set(resourceQueryParameterName, resource)
=======
// Acquires tokens from the configured managed identity on an azure resource.
//
// Resource: scopes application is requesting access to
// Options: [WithClaims]
func (client Client) AcquireToken(ctx context.Context, resource string, options ...AcquireTokenOption) (base.AuthResult, error) {
	resource = strings.TrimSuffix(resource, "/.default")
	o := AcquireTokenOptions{}
>>>>>>> 46efcf87

	switch t := id.(type) {
	case UserAssignedClientID:
		msiParameters.Set(miQueryParameterClientId, string(t))
	case UserAssignedResourceID:
		msiParameters.Set(miQueryParameterResourceId, string(t))
	case UserAssignedObjectID:
		msiParameters.Set(miQueryParameterObjectId, string(t))
	case systemAssignedValue: // not adding anything
	default:
		return nil, fmt.Errorf("unsupported type %T", id)
	}

	msiEndpoint.RawQuery = msiParameters.Encode()
	req, err := http.NewRequestWithContext(ctx, http.MethodGet, msiEndpoint.String(), nil)
	if err != nil {
		return nil, fmt.Errorf("error creating http request %s", err)
	}
	req.Header.Set(metaHTTPHeaderName, "true")
	return req, nil
}

<<<<<<< HEAD
func createAzureArcAuthRequest(ctx context.Context, resource string, key string) (*http.Request, error) {
	identityEndpoint := os.Getenv(identityEndpointEnvVar)
	if identityEndpoint == "" {
		identityEndpoint = azureArcEndpoint
	}
	msiEndpoint, parseErr := url.Parse(identityEndpoint)

	if parseErr != nil {
		return nil, fmt.Errorf("couldn't parse %q: %s", identityEndpoint, parseErr)
=======
	authInfo, err := authority.NewInfoFromAuthorityURI("https://login.microsoftonline.com/managed_identity", false, true)
	if err != nil {
		return base.AuthResult{}, err
	}
	authParams := authority.NewAuthParams(client.miType.value(), authInfo)
	authParams.Scopes = []string{resource}
	// ignore cached access tokens when given claims
	if o.claims == "" {
		if cacheManager == nil {
			return base.AuthResult{}, errors.New("cache instance is nil")
		}
		storageTokenResponse, err := cacheManager.Read(ctx, authParams)
		if err != nil {
			return base.AuthResult{}, err
		}
		ar, err := base.AuthResultFromStorage(storageTokenResponse)
		if err == nil {
			ar.AccessToken, err = authParams.AuthnScheme.FormatAccessToken(ar.AccessToken)
			return ar, err
		}
>>>>>>> 46efcf87
	}

	msiParameters := msiEndpoint.Query()
	msiParameters.Set(apiVersionQueryParameterName, azureArcAPIVersion)
	resource = strings.TrimSuffix(resource, "/.default")
	msiParameters.Set(resourceQueryParameterName, resource)

	msiEndpoint.RawQuery = msiParameters.Encode()
	req, err := http.NewRequestWithContext(ctx, http.MethodGet, msiEndpoint.String(), nil)
	if err != nil {
		return nil, fmt.Errorf("error creating http request %s", err)
	}
	req.Header.Set(metaHTTPHeaderName, "true")

	if key != "" {
		req.Header.Set("Authorization", fmt.Sprintf("Basic %s", key))
	}
<<<<<<< HEAD

	return req, nil
=======
	return authResultFromToken(authParams, tokenResponse)
>>>>>>> 46efcf87
}

func isAzureArcEnvironment(identityEndpoint, imdsEndpoint string) bool {
	if identityEndpoint != "" && imdsEndpoint != "" {
		return true
	}
	himdsFilePath := getAzureArcFilePath(runtime.GOOS)
	if himdsFilePath != "" {
		if _, err := os.Stat(himdsFilePath); err == nil {
			return true
		}
	}
	return false
}

func (c *Client) getAzureArcSecretKey(response *http.Response, platform string) (string, error) {
	wwwAuthenticateHeader := response.Header.Get(wwwAuthenticateHeaderName)

	if len(wwwAuthenticateHeader) == 0 {
		return "", errors.New("response has no www-authenticate header")
	}

	// check if the platform is supported
	expectedSecretFilePath := getAzureArcPlatformPath(platform)
	if expectedSecretFilePath == "" {
		return "", errors.New("platform not supported, expected linux or windows")
	}

	parts := strings.Split(wwwAuthenticateHeader, "Basic realm=")
	if len(parts) < 2 {
		return "", fmt.Errorf("basic realm= not found in the string, instead found: %s", wwwAuthenticateHeader)
	}

	secretFilePath := parts

	// check that the file in the file path is a .key file
	fileName := filepath.Base(secretFilePath[1])
	if !strings.HasSuffix(fileName, azureArcFileExtension) {
		return "", fmt.Errorf("invalid file extension, expected %s, got %s", azureArcFileExtension, filepath.Ext(fileName))
	}

	// check that file path from header matches the expected file path for the platform
	if expectedSecretFilePath != filepath.Dir(secretFilePath[1]) {
		return "", fmt.Errorf("invalid file path, expected %s, got %s", expectedSecretFilePath, filepath.Dir(secretFilePath[1]))
	}

	fileInfo, err := os.Stat(secretFilePath[1])
	if err != nil {
		return "", fmt.Errorf("failed to get metadata for %s due to error: %s", secretFilePath[1], err)
	}

	// Throw an error if the secret file's size is greater than 4096 bytes
	if s := fileInfo.Size(); s > azureArcMaxFileSizeBytes {
		return "", fmt.Errorf("invalid secret file size, expected %d, file size was %d", azureArcMaxFileSizeBytes, s)
	}

	// Attempt to read the contents of the secret file
	secret, err := os.ReadFile(secretFilePath[1])
	if err != nil {
		return "", fmt.Errorf("failed to read %q due to error: %s", secretFilePath[1], err)
	}

	return string(secret), nil
}<|MERGE_RESOLUTION|>--- conflicted
+++ resolved
@@ -223,12 +223,6 @@
 	} else if isAzureArcEnvironment(identityEndpoint, imdsEndpoint) {
 		return AzureArc, nil
 	}
-<<<<<<< HEAD
-=======
-	msiParameters := msiEndpoint.Query()
-	msiParameters.Set(apiVersionQuerryParameterName, imdsAPIVersion)
-	msiParameters.Set(resourceQuerryParameterName, resource)
->>>>>>> 46efcf87
 
 	return DefaultToIMDS, nil
 }
@@ -238,10 +232,12 @@
 // Resource: scopes application is requesting access to
 // Options: [WithClaims]
 func (c Client) AcquireToken(ctx context.Context, resource string, options ...AcquireTokenOption) (base.AuthResult, error) {
+	resource = strings.TrimSuffix(resource, "/.default")
 	o := AcquireTokenOptions{}
 	for _, option := range options {
 		option(&o)
 	}
+	c.authParams.Scopes = []string{resource}
 
 	// ignore cached access tokens when given claims
 	if o.claims == "" {
@@ -365,7 +361,6 @@
 	return r, err
 }
 
-<<<<<<< HEAD
 func createIMDSAuthRequest(ctx context.Context, id ID, resource string) (*http.Request, error) {
 	msiEndpoint, err := url.Parse(imdsDefaultEndpoint)
 	if err != nil {
@@ -373,17 +368,7 @@
 	}
 	msiParameters := msiEndpoint.Query()
 	msiParameters.Set(apiVersionQueryParameterName, imdsAPIVersion)
-	resource = strings.TrimSuffix(resource, "/.default")
 	msiParameters.Set(resourceQueryParameterName, resource)
-=======
-// Acquires tokens from the configured managed identity on an azure resource.
-//
-// Resource: scopes application is requesting access to
-// Options: [WithClaims]
-func (client Client) AcquireToken(ctx context.Context, resource string, options ...AcquireTokenOption) (base.AuthResult, error) {
-	resource = strings.TrimSuffix(resource, "/.default")
-	o := AcquireTokenOptions{}
->>>>>>> 46efcf87
 
 	switch t := id.(type) {
 	case UserAssignedClientID:
@@ -406,7 +391,6 @@
 	return req, nil
 }
 
-<<<<<<< HEAD
 func createAzureArcAuthRequest(ctx context.Context, resource string, key string) (*http.Request, error) {
 	identityEndpoint := os.Getenv(identityEndpointEnvVar)
 	if identityEndpoint == "" {
@@ -416,28 +400,6 @@
 
 	if parseErr != nil {
 		return nil, fmt.Errorf("couldn't parse %q: %s", identityEndpoint, parseErr)
-=======
-	authInfo, err := authority.NewInfoFromAuthorityURI("https://login.microsoftonline.com/managed_identity", false, true)
-	if err != nil {
-		return base.AuthResult{}, err
-	}
-	authParams := authority.NewAuthParams(client.miType.value(), authInfo)
-	authParams.Scopes = []string{resource}
-	// ignore cached access tokens when given claims
-	if o.claims == "" {
-		if cacheManager == nil {
-			return base.AuthResult{}, errors.New("cache instance is nil")
-		}
-		storageTokenResponse, err := cacheManager.Read(ctx, authParams)
-		if err != nil {
-			return base.AuthResult{}, err
-		}
-		ar, err := base.AuthResultFromStorage(storageTokenResponse)
-		if err == nil {
-			ar.AccessToken, err = authParams.AuthnScheme.FormatAccessToken(ar.AccessToken)
-			return ar, err
-		}
->>>>>>> 46efcf87
 	}
 
 	msiParameters := msiEndpoint.Query()
@@ -455,12 +417,8 @@
 	if key != "" {
 		req.Header.Set("Authorization", fmt.Sprintf("Basic %s", key))
 	}
-<<<<<<< HEAD
 
 	return req, nil
-=======
-	return authResultFromToken(authParams, tokenResponse)
->>>>>>> 46efcf87
 }
 
 func isAzureArcEnvironment(identityEndpoint, imdsEndpoint string) bool {
