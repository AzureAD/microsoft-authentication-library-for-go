// Copyright (c) Microsoft Corporation.
// Licensed under the MIT license.

/*
Package managedidentity provides a client for retrieval of Managed Identity applications.
The Managed Identity Client is used to acquire a token for managed identity assigned to
an azure resource such as Azure function, app service, virtual machine, etc. to acquire a token
without using credentials.
*/
package managedidentity

import (
	"bytes"
	"context"
	"encoding/json"
	"fmt"
	"io"
	"net/http"
	"net/url"
	"os"
	"path/filepath"
	"runtime"
	"strings"
	"time"

	"github.com/AzureAD/microsoft-authentication-library-for-go/apps/errors"
	"github.com/AzureAD/microsoft-authentication-library-for-go/apps/internal/base"
	"github.com/AzureAD/microsoft-authentication-library-for-go/apps/internal/base/storage"
	"github.com/AzureAD/microsoft-authentication-library-for-go/apps/internal/oauth/ops"
	"github.com/AzureAD/microsoft-authentication-library-for-go/apps/internal/oauth/ops/accesstokens"
	"github.com/AzureAD/microsoft-authentication-library-for-go/apps/internal/oauth/ops/authority"
	"github.com/AzureAD/microsoft-authentication-library-for-go/apps/internal/shared"
)

const (
	// DefaultToIMDS indicates that the source is defaulted to IMDS when no environment variables are set.
	DefaultToIMDS Source = "DefaultToIMDS"
	AzureArc      Source = "AzureArc"
	ServiceFabric Source = "ServiceFabric"
	CloudShell    Source = "CloudShell"
	AzureML       Source = "AzureML"
	AppService    Source = "AppService"

	// General request query parameter names
	metaHTTPHeaderName           = "Metadata"
	apiVersionQueryParameterName = "api-version"
	resourceQueryParameterName   = "resource"
	wwwAuthenticateHeaderName    = "www-authenticate"

	// UAMI query parameter name
	miQueryParameterClientId       = "client_id"
	miQueryParameterObjectId       = "object_id"
	miQueryParameterPrincipalId    = "principal_id"
	miQueryParameterResourceIdIMDS = "msi_res_id"
	miQueryParameterResourceId     = "mi_res_id"

	// IMDS
	imdsDefaultEndpoint           = "http://169.254.169.254/metadata/identity/oauth2/token"
	imdsAPIVersion                = "2018-02-01"
	systemAssignedManagedIdentity = "system_assigned_managed_identity"

	// Azure Arc
	azureArcEndpoint               = "http://127.0.0.1:40342/metadata/identity/oauth2/token"
	azureArcAPIVersion             = "2020-06-01"
	azureArcFileExtension          = ".key"
	azureArcMaxFileSizeBytes int64 = 4096
	linuxTokenPath                 = "/var/opt/azcmagent/tokens"
	linuxHimdsPath                 = "/opt/azcmagent/bin/himds"
	azureConnectedMachine          = "AzureConnectedMachineAgent"
	himdsExecutableName            = "himds.exe"
	tokenName                      = "Tokens"

	// App Service
	appServiceAPIVersion = "2019-08-01"

	// Environment Variables
	identityEndpointEnvVar              = "IDENTITY_ENDPOINT"
	identityHeaderEnvVar                = "IDENTITY_HEADER"
	azurePodIdentityAuthorityHostEnvVar = "AZURE_POD_IDENTITY_AUTHORITY_HOST"
	imdsEndVar                          = "IMDS_ENDPOINT"
	msiEndpointEnvVar                   = "MSI_ENDPOINT"
	msiSecretEnvVar                     = "MSI_SECRET"
	identityServerThumbprintEnvVar      = "IDENTITY_SERVER_THUMBPRINT"

	defaultRetryCount = 3
)

// sourceRestrictions is a list of sources that have some form of restriction, such as user-assigned managed identities not being supported, or being supported through different means
var sourceRestrictions = map[Source]string{
	ServiceFabric: "Service Fabric API doesn't support specifying a user-assigned identity. The identity is determined by cluster resource configuration. See https://aka.ms/servicefabricmi",
	AzureArc:      "Azure Arc doesn't support user-assigned managed identities",
	AzureML:       "Azure ML supports specifying a user-assigned managed identity by client ID only",
	CloudShell:    "Cloud Shell doesn't support user-assigned managed identities",
}

var retryCodesForIMDS = []int{
	http.StatusNotFound,                      // 404
	http.StatusGone,                          // 410
	http.StatusTooManyRequests,               // 429
	http.StatusInternalServerError,           // 500
	http.StatusNotImplemented,                // 501
	http.StatusBadGateway,                    // 502
	http.StatusServiceUnavailable,            // 503
	http.StatusGatewayTimeout,                // 504
	http.StatusHTTPVersionNotSupported,       // 505
	http.StatusVariantAlsoNegotiates,         // 506
	http.StatusInsufficientStorage,           // 507
	http.StatusLoopDetected,                  // 508
	http.StatusNotExtended,                   // 510
	http.StatusNetworkAuthenticationRequired, // 511
}

var retryStatusCodes = []int{
	http.StatusRequestTimeout,      // 408
	http.StatusTooManyRequests,     // 429
	http.StatusInternalServerError, // 500
	http.StatusBadGateway,          // 502
	http.StatusServiceUnavailable,  // 503
	http.StatusGatewayTimeout,      // 504
}

var getAzureArcPlatformPath = func(platform string) string {
	switch platform {
	case "windows":
		return filepath.Join(os.Getenv("ProgramData"), azureConnectedMachine, tokenName)
	case "linux":
		return linuxTokenPath
	default:
		return ""
	}
}

var getAzureArcHimdsFilePath = func(platform string) string {
	switch platform {
	case "windows":
		return filepath.Join(os.Getenv("ProgramData"), azureConnectedMachine, himdsExecutableName)
	case "linux":
		return linuxHimdsPath
	default:
		return ""
	}
}

type Source string

type ID interface {
	value() string
}

type systemAssignedValue string // its private for a reason to make the input consistent.
type UserAssignedClientID string
type UserAssignedObjectID string
type UserAssignedResourceID string

func (s systemAssignedValue) value() string    { return string(s) }
func (c UserAssignedClientID) value() string   { return string(c) }
func (o UserAssignedObjectID) value() string   { return string(o) }
func (r UserAssignedResourceID) value() string { return string(r) }
func SystemAssigned() ID {
	return systemAssignedValue(systemAssignedManagedIdentity)
}

// cache never uses the client because instance discovery is always disabled.
var cacheManager *storage.Manager = storage.New(nil)

type Client struct {
	httpClient         ops.HTTPClient
	miType             ID
	source             Source
	authParams         authority.AuthParams
	retryPolicyEnabled bool
}

type ClientOptions struct {
	httpClient         ops.HTTPClient
	retryPolicyEnabled bool
}

type AcquireTokenOptions struct {
	claims string
}

type ClientOption func(o *ClientOptions)

type AcquireTokenOption func(o *AcquireTokenOptions)

// WithClaims sets additional claims to request for the token, such as those required by token revocation or conditional access policies.
// Use this option when Azure AD returned a claims challenge for a prior request. The argument must be decoded.
func WithClaims(claims string) AcquireTokenOption {
	return func(o *AcquireTokenOptions) {
		o.claims = claims
	}
}

// WithHTTPClient allows for a custom HTTP client to be set.
func WithHTTPClient(httpClient ops.HTTPClient) ClientOption {
	return func(o *ClientOptions) {
		o.httpClient = httpClient
	}
}

func WithRetryPolicyDisabled() ClientOption {
	return func(o *ClientOptions) {
		o.retryPolicyEnabled = false
	}
}

// Client to be used to acquire tokens for managed identity.
// ID: [SystemAssigned], [UserAssignedClientID], [UserAssignedResourceID], [UserAssignedObjectID]
//
// Options: [WithHTTPClient]
func New(id ID, options ...ClientOption) (Client, error) {
	source, err := GetSource()
	if err != nil {
		return Client{}, err
	}

	// If source has some restriction, return an error, as some sources allow System Assigned managed identities, but not user assigned, or user assigned through another method.
	if errMsg, unsupported := sourceRestrictions[source]; unsupported {
		switch id.(type) {
		case UserAssignedClientID, UserAssignedResourceID, UserAssignedObjectID:
			return Client{}, errors.New(errMsg)
		}
	}
	opts := ClientOptions{
		httpClient:         shared.DefaultClient,
		retryPolicyEnabled: true,
	}
	for _, option := range options {
		option(&opts)
	}

	switch t := id.(type) {
	case UserAssignedClientID:
		if len(string(t)) == 0 {
			return Client{}, fmt.Errorf("empty %T", t)
		}
	case UserAssignedResourceID:
		if len(string(t)) == 0 {
			return Client{}, fmt.Errorf("empty %T", t)
		}
	case UserAssignedObjectID:
		if len(string(t)) == 0 {
			return Client{}, fmt.Errorf("empty %T", t)
		}
	case systemAssignedValue:
	default:
		return Client{}, fmt.Errorf("unsupported type %T", id)
	}
	client := Client{
		miType:             id,
		httpClient:         opts.httpClient,
		retryPolicyEnabled: opts.retryPolicyEnabled,
		source:             source,
	}
	fakeAuthInfo, err := authority.NewInfoFromAuthorityURI("https://login.microsoftonline.com/managed_identity", false, true)
	if err != nil {
		return Client{}, err
	}
	client.authParams = authority.NewAuthParams(client.miType.value(), fakeAuthInfo)
	return client, nil
}

// GetSource detects and returns the managed identity source available on the environment.
func GetSource() (Source, error) {
	identityEndpoint := os.Getenv(identityEndpointEnvVar)
	identityHeader := os.Getenv(identityHeaderEnvVar)
	identityServerThumbprint := os.Getenv(identityServerThumbprintEnvVar)
	msiEndpoint := os.Getenv(msiEndpointEnvVar)
	msiSecret := os.Getenv(msiSecretEnvVar)
	imdsEndpoint := os.Getenv(imdsEndVar)

	if identityEndpoint != "" && identityHeader != "" {
		if identityServerThumbprint != "" {
			return ServiceFabric, nil
		}
		return AppService, nil
	} else if msiEndpoint != "" {
		if msiSecret != "" {
			return AzureML, nil
		} else {
			return CloudShell, nil
		}
	} else if isAzureArcEnvironment(identityEndpoint, imdsEndpoint) {
		return AzureArc, nil
	}

	return DefaultToIMDS, nil
}

// Acquires tokens from the configured managed identity on an azure resource.
//
// Resource: scopes application is requesting access to
// Options: [WithClaims]
func (c Client) AcquireToken(ctx context.Context, resource string, options ...AcquireTokenOption) (base.AuthResult, error) {
	resource = strings.TrimSuffix(resource, "/.default")
	o := AcquireTokenOptions{}
	for _, option := range options {
		option(&o)
	}
	c.authParams.Scopes = []string{resource}

	// ignore cached access tokens when given claims
	if o.claims == "" {
		storageTokenResponse, err := cacheManager.Read(ctx, c.authParams)
		if err != nil {
			return base.AuthResult{}, err
		}
		ar, err := base.AuthResultFromStorage(storageTokenResponse)
		if err == nil {
			ar.AccessToken, err = c.authParams.AuthnScheme.FormatAccessToken(ar.AccessToken)
			return ar, err
		}
	}
	switch c.source {
	case AzureArc:
<<<<<<< HEAD
		return acquireTokenForAzureArc(ctx, c, resource)
	case CloudShell:
		return acquireTokenForCloudShell(ctx, c, resource)
=======
		return c.acquireTokenForAzureArc(ctx, resource)
>>>>>>> faf744d8
	case DefaultToIMDS:
		return c.acquireTokenForIMDS(ctx, resource)
	case AppService:
		return c.acquireTokenForAppService(ctx, resource)
	default:
		return base.AuthResult{}, fmt.Errorf("unsupported source %q", c.source)
	}
}

func (c Client) acquireTokenForAppService(ctx context.Context, resource string) (base.AuthResult, error) {
	req, err := createAppServiceAuthRequest(ctx, c.miType, resource)
	if err != nil {
		return base.AuthResult{}, err
	}
	tokenResponse, err := c.getTokenForRequest(req)
	if err != nil {
		return base.AuthResult{}, err
	}
	return authResultFromToken(c.authParams, tokenResponse)
}

<<<<<<< HEAD
func acquireTokenForCloudShell(ctx context.Context, client Client, resource string) (base.AuthResult, error) {
	req, err := createCloudShellAuthRequest(ctx, resource)
	if err != nil {
		return base.AuthResult{}, err
	}
	tokenResponse, err := client.getTokenForRequest(req)
	if err != nil {
		return base.AuthResult{}, err
	}
	return authResultFromToken(client.authParams, tokenResponse)
}

func acquireTokenForAzureArc(ctx context.Context, client Client, resource string) (base.AuthResult, error) {
=======
func (c Client) acquireTokenForIMDS(ctx context.Context, resource string) (base.AuthResult, error) {
	req, err := createIMDSAuthRequest(ctx, c.miType, resource)
	if err != nil {
		return base.AuthResult{}, err
	}
	tokenResponse, err := c.getTokenForRequest(req)
	if err != nil {
		return base.AuthResult{}, err
	}
	return authResultFromToken(c.authParams, tokenResponse)
}

func (c Client) acquireTokenForAzureArc(ctx context.Context, resource string) (base.AuthResult, error) {
>>>>>>> faf744d8
	req, err := createAzureArcAuthRequest(ctx, resource, "")
	if err != nil {
		return base.AuthResult{}, err
	}

	response, err := c.httpClient.Do(req)
	if err != nil {
		return base.AuthResult{}, err
	}
	defer response.Body.Close()

	if response.StatusCode != http.StatusUnauthorized {
		return base.AuthResult{}, fmt.Errorf("expected a 401 response, received %d", response.StatusCode)
	}

	secret, err := c.getAzureArcSecretKey(response, runtime.GOOS)
	if err != nil {
		return base.AuthResult{}, err
	}

	secondRequest, err := createAzureArcAuthRequest(ctx, resource, string(secret))
	if err != nil {
		return base.AuthResult{}, err
	}

	tokenResponse, err := c.getTokenForRequest(secondRequest)
	if err != nil {
		return base.AuthResult{}, err
	}
	return authResultFromToken(c.authParams, tokenResponse)
}

func authResultFromToken(authParams authority.AuthParams, token accesstokens.TokenResponse) (base.AuthResult, error) {
	if cacheManager == nil {
		return base.AuthResult{}, errors.New("cache instance is nil")
	}
	account, err := cacheManager.Write(authParams, token)
	if err != nil {
		return base.AuthResult{}, err
	}
	ar, err := base.NewAuthResult(token, account)
	if err != nil {
		return base.AuthResult{}, err
	}
	ar.AccessToken, err = authParams.AuthnScheme.FormatAccessToken(ar.AccessToken)
	return ar, err
}

// contains checks if the element is present in the list.
func contains[T comparable](list []T, element T) bool {
	for _, v := range list {
		if v == element {
			return true
		}
	}
	return false
}

// retry performs an HTTP request with retries based on the provided options.
func (c Client) retry(maxRetries int, req *http.Request) (*http.Response, error) {
	var resp *http.Response
	var err error
	var bodyBytes []byte

	// Read and buffer the request body
	if req.Body != nil {
		bodyBytes, err = io.ReadAll(req.Body)
		if err != nil {
			return nil, err
		}
		req.Body.Close() // Close the original body
	}

	for attempt := 0; attempt < maxRetries; attempt++ {
<<<<<<< HEAD
		tryCtx, tryCancel := context.WithTimeout(req.Context(), time.Second*15)
		cloneReq := req.Clone(tryCtx)

=======
		tryCtx, tryCancel := context.WithTimeout(req.Context(), time.Minute)
>>>>>>> faf744d8
		defer tryCancel()

		// Set the buffered body for the cloned request
		if bodyBytes != nil {
			cloneReq.Body = io.NopCloser(bytes.NewReader(bodyBytes))
		}

		if resp != nil && resp.Body != nil {
			_, err := io.Copy(io.Discard, resp.Body)
			if err != nil {
				return nil, err
			}
			resp.Body.Close()
		}

		resp, err = c.httpClient.Do(cloneReq)
		retryList := retryStatusCodes
		if c.source == DefaultToIMDS {
			retryList = retryCodesForIMDS
		}
		if err == nil && !contains(retryList, resp.StatusCode) {
			return resp, nil
		}
		select {
		case <-time.After(time.Second):
		case <-req.Context().Done():
			err = req.Context().Err()
			return resp, err
		}
	}
	return resp, err
}

func (c Client) getTokenForRequest(req *http.Request) (accesstokens.TokenResponse, error) {
	r := accesstokens.TokenResponse{}
	var resp *http.Response
	var err error
	var cloudScope string
	var reqBodyBytes []byte

	if req.Body != nil {
		reqBodyBytes, _ = io.ReadAll(req.Body)
	}

	req.Body = io.NopCloser(bytes.NewBuffer(reqBodyBytes))

	if c.source == CloudShell {
		err = req.ParseForm()
		if err != nil {
			return r, err
		}

		cloudScope = req.FormValue(resourceQueryParameterName)
		req.Body = io.NopCloser(bytes.NewBuffer(reqBodyBytes))
	}

	if c.retryPolicyEnabled {
		resp, err = c.retry(defaultRetryCount, req)
	} else {
		resp, err = c.httpClient.Do(req)
	}
	if err != nil {
		return r, err
	}
	responseBytes, err := io.ReadAll(resp.Body)
	defer resp.Body.Close()
	if err != nil {
		return r, err
	}
	switch resp.StatusCode {
	case http.StatusOK, http.StatusAccepted:
	default:
		sd := strings.TrimSpace(string(responseBytes))
		if sd != "" {
			return r, errors.CallErr{
				Req:  req,
				Resp: resp,
				Err: fmt.Errorf("http call(%s)(%s) error: reply status code was %d:\n%s",
					req.URL.String(),
					req.Method,
					resp.StatusCode,
					sd),
			}
		}
		return r, errors.CallErr{
			Req:  req,
			Resp: resp,
			Err:  fmt.Errorf("http call(%s)(%s) error: reply status code was %d", req.URL.String(), req.Method, resp.StatusCode),
		}
	}

	err = json.Unmarshal(responseBytes, &r)

	if c.source == CloudShell {
		r.GrantedScopes.Slice = append(r.GrantedScopes.Slice, cloudScope)
	} else {
		r.GrantedScopes.Slice = append(r.GrantedScopes.Slice, req.URL.Query().Get(resourceQueryParameterName))
	}

	return r, err
}

func createAppServiceAuthRequest(ctx context.Context, id ID, resource string) (*http.Request, error) {
	identityEndpoint := os.Getenv(identityEndpointEnvVar)
	req, err := http.NewRequestWithContext(ctx, http.MethodGet, identityEndpoint, nil)
	if err != nil {
		return nil, err
	}
	req.Header.Set("X-IDENTITY-HEADER", os.Getenv(identityHeaderEnvVar))
	q := req.URL.Query()
	q.Set("api-version", appServiceAPIVersion)
	q.Set("resource", resource)
	switch t := id.(type) {
	case UserAssignedClientID:
		q.Set(miQueryParameterClientId, string(t))
	case UserAssignedResourceID:
		q.Set(miQueryParameterResourceId, string(t))
	case UserAssignedObjectID:
		q.Set(miQueryParameterObjectId, string(t))
	case systemAssignedValue:
	default:
		return nil, fmt.Errorf("unsupported type %T", id)
	}
	req.URL.RawQuery = q.Encode()
	return req, nil
}

func createIMDSAuthRequest(ctx context.Context, id ID, resource string) (*http.Request, error) {
	msiEndpoint, err := url.Parse(imdsDefaultEndpoint)
	if err != nil {
		return nil, fmt.Errorf("couldn't parse %q: %s", imdsDefaultEndpoint, err)
	}
	msiParameters := msiEndpoint.Query()
	msiParameters.Set(apiVersionQueryParameterName, imdsAPIVersion)
	msiParameters.Set(resourceQueryParameterName, resource)

	switch t := id.(type) {
	case UserAssignedClientID:
		msiParameters.Set(miQueryParameterClientId, string(t))
	case UserAssignedResourceID:
		msiParameters.Set(miQueryParameterResourceIdIMDS, string(t))
	case UserAssignedObjectID:
		msiParameters.Set(miQueryParameterObjectId, string(t))
	case systemAssignedValue: // not adding anything
	default:
		return nil, fmt.Errorf("unsupported type %T", id)
	}

	msiEndpoint.RawQuery = msiParameters.Encode()
	req, err := http.NewRequestWithContext(ctx, http.MethodGet, msiEndpoint.String(), nil)
	if err != nil {
		return nil, fmt.Errorf("error creating http request %s", err)
	}
	req.Header.Set(metaHTTPHeaderName, "true")
	return req, nil
}

func createAzureArcAuthRequest(ctx context.Context, resource string, key string) (*http.Request, error) {
	identityEndpoint := os.Getenv(identityEndpointEnvVar)
	if identityEndpoint == "" {
		identityEndpoint = azureArcEndpoint
	}
	msiEndpoint, parseErr := url.Parse(identityEndpoint)

	if parseErr != nil {
		return nil, fmt.Errorf("couldn't parse %q: %s", identityEndpoint, parseErr)
	}

	msiParameters := msiEndpoint.Query()
	msiParameters.Set(apiVersionQueryParameterName, azureArcAPIVersion)
	msiParameters.Set(resourceQueryParameterName, resource)

	msiEndpoint.RawQuery = msiParameters.Encode()
	req, err := http.NewRequestWithContext(ctx, http.MethodGet, msiEndpoint.String(), nil)
	if err != nil {
		return nil, fmt.Errorf("error creating http request %s", err)
	}
	req.Header.Set(metaHTTPHeaderName, "true")

	if key != "" {
		req.Header.Set("Authorization", fmt.Sprintf("Basic %s", key))
	}

	return req, nil
}

func isAzureArcEnvironment(identityEndpoint, imdsEndpoint string) bool {
	if identityEndpoint != "" && imdsEndpoint != "" {
		return true
	}
	himdsFilePath := getAzureArcHimdsFilePath(runtime.GOOS)
	if himdsFilePath != "" {
		if _, err := os.Stat(himdsFilePath); err == nil {
			return true
		}
	}
	return false
}

func (c *Client) getAzureArcSecretKey(response *http.Response, platform string) (string, error) {
	wwwAuthenticateHeader := response.Header.Get(wwwAuthenticateHeaderName)

	if len(wwwAuthenticateHeader) == 0 {
		return "", errors.New("response has no www-authenticate header")
	}

	// check if the platform is supported
	expectedSecretFilePath := getAzureArcPlatformPath(platform)
	if expectedSecretFilePath == "" {
		return "", errors.New("platform not supported, expected linux or windows")
	}

	parts := strings.Split(wwwAuthenticateHeader, "Basic realm=")
	if len(parts) < 2 {
		return "", fmt.Errorf("basic realm= not found in the string, instead found: %s", wwwAuthenticateHeader)
	}

	secretFilePath := parts

	// check that the file in the file path is a .key file
	fileName := filepath.Base(secretFilePath[1])
	if !strings.HasSuffix(fileName, azureArcFileExtension) {
		return "", fmt.Errorf("invalid file extension, expected %s, got %s", azureArcFileExtension, filepath.Ext(fileName))
	}

	// check that file path from header matches the expected file path for the platform
	if expectedSecretFilePath != filepath.Dir(secretFilePath[1]) {
		return "", fmt.Errorf("invalid file path, expected %s, got %s", expectedSecretFilePath, filepath.Dir(secretFilePath[1]))
	}

	fileInfo, err := os.Stat(secretFilePath[1])
	if err != nil {
		return "", fmt.Errorf("failed to get metadata for %s due to error: %s", secretFilePath[1], err)
	}

	// Throw an error if the secret file's size is greater than 4096 bytes
	if s := fileInfo.Size(); s > azureArcMaxFileSizeBytes {
		return "", fmt.Errorf("invalid secret file size, expected %d, file size was %d", azureArcMaxFileSizeBytes, s)
	}

	// Attempt to read the contents of the secret file
	secret, err := os.ReadFile(secretFilePath[1])
	if err != nil {
		return "", fmt.Errorf("failed to read %q due to error: %s", secretFilePath[1], err)
	}

	return string(secret), nil
}<|MERGE_RESOLUTION|>--- conflicted
+++ resolved
@@ -314,13 +314,9 @@
 	}
 	switch c.source {
 	case AzureArc:
-<<<<<<< HEAD
-		return acquireTokenForAzureArc(ctx, c, resource)
+		return c.acquireTokenForAzureArc(ctx, resource)
 	case CloudShell:
 		return acquireTokenForCloudShell(ctx, c, resource)
-=======
-		return c.acquireTokenForAzureArc(ctx, resource)
->>>>>>> faf744d8
 	case DefaultToIMDS:
 		return c.acquireTokenForIMDS(ctx, resource)
 	case AppService:
@@ -342,12 +338,35 @@
 	return authResultFromToken(c.authParams, tokenResponse)
 }
 
-<<<<<<< HEAD
+func (c Client) acquireTokenForIMDS(ctx context.Context, resource string) (base.AuthResult, error) {
+	req, err := createIMDSAuthRequest(ctx, c.miType, resource)
+	if err != nil {
+		return base.AuthResult{}, err
+	}
+	tokenResponse, err := c.getTokenForRequest(req)
+	if err != nil {
+		return base.AuthResult{}, err
+	}
+	return authResultFromToken(c.authParams, tokenResponse)
+}
+
 func acquireTokenForCloudShell(ctx context.Context, client Client, resource string) (base.AuthResult, error) {
 	req, err := createCloudShellAuthRequest(ctx, resource)
 	if err != nil {
 		return base.AuthResult{}, err
 	}
+	tokenResponse, err := c.getTokenForRequest(req)
+	if err != nil {
+		return base.AuthResult{}, err
+	}
+	return authResultFromToken(c.authParams, tokenResponse)
+}
+
+func (c Client) acquireTokenForCloudShell(ctx context.Context, client Client, resource string) (base.AuthResult, error) {
+	req, err := createCloudShellAuthRequest(ctx, resource)
+	if err != nil {
+		return base.AuthResult{}, err
+	}
 	tokenResponse, err := client.getTokenForRequest(req)
 	if err != nil {
 		return base.AuthResult{}, err
@@ -355,22 +374,7 @@
 	return authResultFromToken(client.authParams, tokenResponse)
 }
 
-func acquireTokenForAzureArc(ctx context.Context, client Client, resource string) (base.AuthResult, error) {
-=======
-func (c Client) acquireTokenForIMDS(ctx context.Context, resource string) (base.AuthResult, error) {
-	req, err := createIMDSAuthRequest(ctx, c.miType, resource)
-	if err != nil {
-		return base.AuthResult{}, err
-	}
-	tokenResponse, err := c.getTokenForRequest(req)
-	if err != nil {
-		return base.AuthResult{}, err
-	}
-	return authResultFromToken(c.authParams, tokenResponse)
-}
-
 func (c Client) acquireTokenForAzureArc(ctx context.Context, resource string) (base.AuthResult, error) {
->>>>>>> faf744d8
 	req, err := createAzureArcAuthRequest(ctx, resource, "")
 	if err != nil {
 		return base.AuthResult{}, err
@@ -445,13 +449,9 @@
 	}
 
 	for attempt := 0; attempt < maxRetries; attempt++ {
-<<<<<<< HEAD
-		tryCtx, tryCancel := context.WithTimeout(req.Context(), time.Second*15)
+		tryCtx, tryCancel := context.WithTimeout(req.Context(), time.Minute)
 		cloneReq := req.Clone(tryCtx)
 
-=======
-		tryCtx, tryCancel := context.WithTimeout(req.Context(), time.Minute)
->>>>>>> faf744d8
 		defer tryCancel()
 
 		// Set the buffered body for the cloned request
