--- conflicted
+++ resolved
@@ -465,44 +465,14 @@
 	}
 }
 
-<<<<<<< HEAD
-func TestCloudShellAcquireTokenReturnsTokenSuccess(t *testing.T) {
-=======
 func TestAppServiceAcquireTokenReturnsTokenSuccess(t *testing.T) {
 	setEnvVars(t, AppService)
->>>>>>> faf744d8
 	testCases := []struct {
 		resource string
 		miType   ID
 	}{
 		{resource: resource, miType: SystemAssigned()},
 		{resource: resourceDefaultSuffix, miType: SystemAssigned()},
-<<<<<<< HEAD
-	}
-
-	for _, testCase := range testCases {
-		t.Run(string(CloudShell)+"-"+testCase.miType.value(), func(t *testing.T) {
-			setEnvVars(t, CloudShell)
-			endpoint := os.Getenv(msiEndpointEnvVar)
-
-			var localUrl *url.URL
-			var resourceString string
-			mockClient := mock.Client{}
-			responseBody, err := getSuccessfulResponse(resource)
-			if err != nil {
-				t.Fatalf(errorFormingJsonResponse, err.Error())
-			}
-
-			mockClient.AppendResponse(mock.WithHTTPStatusCode(http.StatusOK), mock.WithBody(responseBody), mock.WithCallback(func(r *http.Request) {
-				localUrl = r.URL
-				err = r.ParseForm()
-				if err != nil {
-					t.Fatal(err)
-				}
-				resourceString = string(r.FormValue(resourceQueryParameterName))
-			}))
-
-=======
 		{resource: resource, miType: UserAssignedClientID("clientId")},
 		{resource: resourceDefaultSuffix, miType: UserAssignedResourceID("resourceId")},
 		{resource: resourceDefaultSuffix, miType: UserAssignedObjectID("objectId")},
@@ -522,7 +492,6 @@
 				mock.WithCallback(func(r *http.Request) {
 					localUrl = r.URL
 				}))
->>>>>>> faf744d8
 			// resetting cache
 			before := cacheManager
 			defer func() { cacheManager = before }()
@@ -532,33 +501,10 @@
 			if err != nil {
 				t.Fatal(err)
 			}
-<<<<<<< HEAD
-
-=======
->>>>>>> faf744d8
 			result, err := client.AcquireToken(context.Background(), testCase.resource)
 			if err != nil {
 				t.Fatal(err)
 			}
-<<<<<<< HEAD
-
-			if localUrl == nil || !strings.HasPrefix(localUrl.String(), endpoint) {
-				t.Fatalf("url request is not on %s got %s", endpoint, localUrl)
-			}
-
-			if resourceString != strings.TrimSuffix(testCase.resource, "/.default") {
-				t.Fatal("suffix /.default was not removed.")
-			}
-
-			if result.Metadata.TokenSource != base.IdentityProvider {
-				t.Fatalf("expected IdentityProvider tokensource, got %d", result.Metadata.TokenSource)
-			}
-
-			if result.AccessToken != token {
-				t.Fatalf("wanted %q, got %q", token, result.AccessToken)
-			}
-
-=======
 			if localUrl == nil || !strings.HasPrefix(localUrl.String(), endpoint) {
 				t.Fatalf("url request is not on %s got %s", endpoint, localUrl)
 			}
@@ -590,69 +536,27 @@
 			if result.AccessToken != token {
 				t.Fatalf("wanted %q, got %q", token, result.AccessToken)
 			}
->>>>>>> faf744d8
 			result, err = client.AcquireToken(context.Background(), testCase.resource)
 			if err != nil {
 				t.Fatal(err)
 			}
-<<<<<<< HEAD
-
 			if result.Metadata.TokenSource != base.Cache {
 				t.Fatalf("wanted cache token source, got %d", result.Metadata.TokenSource)
 			}
-
-=======
-			if result.Metadata.TokenSource != base.Cache {
-				t.Fatalf("wanted cache token source, got %d", result.Metadata.TokenSource)
-			}
->>>>>>> faf744d8
 			secondFakeClient, err := New(testCase.miType, WithHTTPClient(&mockClient))
 			if err != nil {
 				t.Fatal(err)
 			}
-<<<<<<< HEAD
-
-=======
->>>>>>> faf744d8
 			result, err = secondFakeClient.AcquireToken(context.Background(), testCase.resource)
 			if err != nil {
 				t.Fatal(err)
 			}
-<<<<<<< HEAD
-
-=======
->>>>>>> faf744d8
 			if result.Metadata.TokenSource != base.Cache {
 				t.Fatalf("cache result wanted cache token source, got %d", result.Metadata.TokenSource)
 			}
 		})
 	}
 }
-<<<<<<< HEAD
-
-func TestCloudShellOnlySystemAssignedSupported(t *testing.T) {
-	setEnvVars(t, CloudShell)
-	mockClient := mock.Client{}
-
-	for _, testCase := range []ID{
-		UserAssignedClientID("client"),
-		UserAssignedObjectID("ObjectId"),
-		UserAssignedResourceID("resourceid")} {
-		_, err := New(testCase, WithHTTPClient(&mockClient))
-		fmt.Printf("%v", err)
-		if err == nil {
-			t.Fatal(`expected error: CloudShell not supported error"`)
-
-		}
-		if err.Error() != "Cloud Shell doesn't support user-assigned managed identities" {
-			t.Fatalf(`expected error: Cloud Shell doesn't support user-assigned managed identities, got error: "%v"`, err)
-		}
-
-	}
-}
-
-=======
->>>>>>> faf744d8
 func TestAzureArc(t *testing.T) {
 	testCaseFilePath := filepath.Join(t.TempDir(), azureConnectedMachine)
 
