--- conflicted
+++ resolved
@@ -145,7 +145,31 @@
 	}
 }
 
-<<<<<<< HEAD
+func TestCacheScopes(t *testing.T) {
+	before := cacheManager
+	defer func() { cacheManager = before }()
+	cacheManager = storage.New(nil)
+
+	mc := mock.Client{}
+	client, err := New(SystemAssigned(), WithHTTPClient(&mc))
+	if err != nil {
+		t.Fatal(err)
+	}
+
+	for _, r := range []string{"A", "B/.default"} {
+		mc.AppendResponse(mock.WithBody(mock.GetAccessTokenBody(r, "", "", "", 3600)))
+		for i := 0; i < 2; i++ {
+			ar, err := client.AcquireToken(context.Background(), r)
+			if err != nil {
+				t.Fatal(err)
+			}
+			if ar.AccessToken != r {
+				t.Fatalf("expected %q, got %q", r, ar.AccessToken)
+			}
+		}
+	}
+}
+
 func TestAzureArcReturnsWhenHimdsFound(t *testing.T) {
 	mockFilePath := filepath.Join(t.TempDir(), "himds")
 	setCustomAzureArcFilePath(t, mockFilePath)
@@ -173,40 +197,6 @@
 		{resource: resource, miType: UserAssignedClientID("clientId")},
 		{resource: resourceDefaultSuffix, miType: UserAssignedResourceID("resourceId")},
 		{resource: resourceDefaultSuffix, miType: UserAssignedObjectID("objectId")},
-=======
-func TestCacheScopes(t *testing.T) {
-	before := cacheManager
-	defer func() { cacheManager = before }()
-	cacheManager = storage.New(nil)
-
-	mc := mock.Client{}
-	client, err := New(SystemAssigned(), WithHTTPClient(&mc))
-	if err != nil {
-		t.Fatal(err)
-	}
-
-	for _, r := range []string{"A", "B/.default"} {
-		mc.AppendResponse(mock.WithBody(mock.GetAccessTokenBody(r, "", "", "", 3600)))
-		for i := 0; i < 2; i++ {
-			ar, err := client.AcquireToken(context.Background(), r)
-			if err != nil {
-				t.Fatal(err)
-			}
-			if ar.AccessToken != r {
-				t.Fatalf("expected %q, got %q", r, ar.AccessToken)
-			}
-		}
-	}
-}
-
-func Test_SystemAssigned_Returns_Token_Success(t *testing.T) {
-	testCases := []resourceTestData{
-		{source: DefaultToIMDS, endpoint: imdsEndpoint, resource: resource, miType: SystemAssigned()},
-		{source: DefaultToIMDS, endpoint: imdsEndpoint, resource: resourceDefaultSuffix, miType: SystemAssigned()},
-		{source: DefaultToIMDS, endpoint: imdsEndpoint, resource: resource, miType: UserAssignedClientID("clientId")},
-		{source: DefaultToIMDS, endpoint: imdsEndpoint, resource: resourceDefaultSuffix, miType: UserAssignedResourceID("resourceId")},
-		{source: DefaultToIMDS, endpoint: imdsEndpoint, resource: resourceDefaultSuffix, miType: UserAssignedObjectID("objectId")},
->>>>>>> 46efcf87
 	}
 	for _, testCase := range testCases {
 		t.Run(string(DefaultToIMDS)+"-"+testCase.miType.value(), func(t *testing.T) {
