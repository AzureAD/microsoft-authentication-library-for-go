// Copyright (c) Microsoft Corporation.
// Licensed under the MIT license.

package public

import (
	"context"
	"encoding/base64"
	"encoding/json"
	"errors"
	"fmt"
	"net/http"
	"net/url"
	"strings"
	"testing"

	"github.com/AzureAD/microsoft-authentication-library-for-go/apps/cache"
	"github.com/AzureAD/microsoft-authentication-library-for-go/apps/internal/mock"
	"github.com/AzureAD/microsoft-authentication-library-for-go/apps/internal/oauth/fake"
	"github.com/AzureAD/microsoft-authentication-library-for-go/apps/internal/oauth/ops/wstrust"
	"github.com/kylelemons/godebug/pretty"
)

var tokenScope = []string{"the_scope"}

func fakeBrowserOpenURL(authURL string) error {
	// we will get called with the URL for requesting an auth code
	u, err := url.Parse(authURL)
	if err != nil {
		return err
	}
	// validate the URL content
	q := u.Query()
	if q.Get("code_challenge") == "" {
		return errors.New("missing query param 'code_challenge")
	}
	if m := q.Get("code_challenge_method"); m != "S256" {
		return fmt.Errorf("unexpected code_challenge_method '%s'", m)
	}
	if q.Get("prompt") == "" {
		return errors.New("missing query param 'prompt")
	}
	state := q.Get("state")
	if state == "" {
		return errors.New("missing query param 'state'")
	}
	redirect := q.Get("redirect_uri")
	if redirect == "" {
		return errors.New("missing query param 'redirect_uri'")
	}
	// now send the info to our local redirect server
	resp, err := http.DefaultClient.Get(redirect + fmt.Sprintf("/?state=%s&code=fake_auth_code", state))
	if err != nil {
		return err
	}
	if resp.StatusCode != http.StatusOK {
		return fmt.Errorf("unexpected status code %d", resp.StatusCode)
	}
	return nil
}

func TestAcquireTokenInteractive(t *testing.T) {
	realBrowserOpenURL := browserOpenURL
	defer func() { browserOpenURL = realBrowserOpenURL }()
	browserOpenURL = fakeBrowserOpenURL
	client, err := New("some_client_id")
	if err != nil {
		t.Fatal(err)
	}
	client.base.Token.AccessTokens = &fake.AccessTokens{}
	client.base.Token.Authority = &fake.Authority{}
	client.base.Token.Resolver = &fake.ResolveEndpoints{}
	client.base.Token.WSTrust = &fake.WSTrust{}
	_, err = client.AcquireTokenInteractive(context.Background(), []string{"the_scope"})
	if err != nil {
		t.Fatal(err)
	}
}

func TestAcquireTokenSilentTenants(t *testing.T) {
	tenantA, tenantB := "a", "b"
	lmo := "login.microsoftonline.com"
	mockClient := mock.Client{}
	mockClient.AppendResponse(mock.WithBody(mock.GetInstanceDiscoveryBody(lmo, tenantA)))
	client, err := New("client-id", WithAuthority(fmt.Sprintf("https://%s/%s", lmo, tenantA)), WithHTTPClient(&mockClient))
	if err != nil {
		t.Fatal(err)
	}
	clientInfo := base64.RawStdEncoding.EncodeToString([]byte(`{"uid":"uid","utid":"utid"}`))
	ctx := context.Background()
	// cache an access token for each tenant. To simplify determining their provenance below, the value of each token is the ID of the tenant that provided it.
	for _, tenant := range []string{tenantA, tenantB} {
		if _, err = client.AcquireTokenSilent(ctx, tokenScope, WithTenantID(tenant)); err == nil {
			t.Fatal("silent auth should fail because the cache is empty")
		}
		mockClient.AppendResponse(mock.WithBody(mock.GetTenantDiscoveryBody(lmo, tenant)))
		mockClient.AppendResponse(mock.WithBody([]byte(`{"account_type":"Managed","cloud_audience_urn":"urn","cloud_instance_name":"...","domain_name":"..."}`)))
		mockClient.AppendResponse(mock.WithBody(
			mock.GetAccessTokenBody(tenant, mock.GetIDToken(tenant, fmt.Sprintf("https://%s/%s", lmo, tenant)), "rt-"+tenant, clientInfo, 3600)),
		)
		ar, err := client.AcquireTokenByUsernamePassword(ctx, tokenScope, "username", "password", WithTenantID(tenant))
		if err != nil {
			t.Fatal(err)
		}
		if ar.AccessToken != tenant {
			t.Fatalf(`unexpected token "%s"`, ar.AccessToken)
		}
	}

	// cache should return the correct access token for each tenant
	var account Account
	if accounts := client.Accounts(); len(accounts) == 2 {
		// expecting one account for each tenant we authenticated in above
		account = accounts[0]
	} else {
		t.Fatalf("expected 2 accounts but got %d", len(accounts))
	}
	for _, test := range []struct {
		desc, expected string
		opts           []AcquireSilentOption
	}{
		// when no tenant is specified the client should return the cached token for its configured authority
		{"no tenant specified", tenantA, []AcquireSilentOption{WithSilentAccount(account)}},

		// when a tenant is specified the client should return the cached token for that tenant
		{"redundant tenant specified", tenantA, []AcquireSilentOption{WithSilentAccount(account), WithTenantID(tenantA)}},
		{"different tenant specified", tenantB, []AcquireSilentOption{WithSilentAccount(account), WithTenantID(tenantB)}},
	} {
		t.Run(test.desc, func(t *testing.T) {
			ar, err := client.AcquireTokenSilent(ctx, tokenScope, test.opts...)
			if err != nil {
				t.Fatal(err)
			}
			if ar.AccessToken != test.expected {
				t.Fatalf(`expected "%s", got "%s"`, test.expected, ar.AccessToken)
			}
		})
	}
}

func TestAcquireTokenWithTenantID(t *testing.T) {
	// replacing browserOpenURL with a fake for the duration of this test enables testing AcquireTokenInteractive
	realBrowserOpenURL := browserOpenURL
	defer func() { browserOpenURL = realBrowserOpenURL }()
	browserOpenURL = fakeBrowserOpenURL

	accessToken := "*"
	clientInfo := base64.RawStdEncoding.EncodeToString([]byte(`{"uid":"uid","utid":"utid"}`))
	uuid1 := "00000000-0000-0000-0000-000000000000"
	uuid2 := strings.ReplaceAll(uuid1, "0", "1")
	lmo := "login.microsoftonline.com"
	host := fmt.Sprintf("https://%s/", lmo)
	for _, test := range []struct {
		authority, expectedAuthority, tenant string
		expectError                          bool
	}{
		{authority: host + "common", tenant: uuid1, expectedAuthority: host + uuid1},
		{authority: host + "organizations", tenant: uuid1, expectedAuthority: host + uuid1},
		{authority: host + uuid1, tenant: uuid2, expectedAuthority: host + uuid2},
		{authority: host + uuid1, tenant: "common", expectError: true},
		{authority: host + uuid1, tenant: "organizations", expectError: true},
		{authority: host + "consumers", tenant: uuid1, expectError: true},
	} {
		for _, method := range []string{"authcode", "authcodeURL", "devicecode", "interactive", "password"} {
			t.Run(method, func(t *testing.T) {
				URL := ""
				mockClient := mock.Client{}
				if method == "obo" {
					// TODO: OBO does instance discovery twice before first token request https://github.com/AzureAD/microsoft-authentication-library-for-go/issues/351
					mockClient.AppendResponse(mock.WithBody(mock.GetInstanceDiscoveryBody(lmo, test.tenant)))
				}
				mockClient.AppendResponse(mock.WithBody(mock.GetInstanceDiscoveryBody(lmo, test.tenant)))
				mockClient.AppendResponse(mock.WithBody(mock.GetTenantDiscoveryBody(lmo, test.tenant)))
				if method == "devicecode" {
					mockClient.AppendResponse(mock.WithBody([]byte(`{"device_code":"...","expires_in":600}`)))
				} else if method == "password" {
					// user realm metadata
					mockClient.AppendResponse(mock.WithBody([]byte(`{"account_type":"Managed","cloud_audience_urn":"urn","cloud_instance_name":"...","domain_name":"..."}`)))
				}
				mockClient.AppendResponse(
					mock.WithBody(mock.GetAccessTokenBody(accessToken, mock.GetIDToken(test.tenant, test.authority), "rt", clientInfo, 3600)),
					mock.WithCallback(func(r *http.Request) { URL = r.URL.String() }),
				)
				client, err := New("client-id", WithAuthority(test.authority), WithHTTPClient(&mockClient))
				if err != nil {
					t.Fatal(err)
				}
				ctx := context.Background()
				if _, err = client.AcquireTokenSilent(ctx, tokenScope, WithTenantID(test.tenant)); err == nil {
					t.Fatal("silent auth should fail because the cache is empty")
				}

				var ar AuthResult
				var dc DeviceCode
				switch method {
				case "authcode":
					ar, err = client.AcquireTokenByAuthCode(ctx, "auth code", "https://localhost", tokenScope, WithTenantID(test.tenant))
				case "authcodeURL":
					URL, err = client.CreateAuthCodeURL(ctx, "client-id", "https://localhost", tokenScope, WithTenantID(test.tenant))
				case "devicecode":
					dc, err = client.AcquireTokenByDeviceCode(ctx, tokenScope, WithTenantID(test.tenant))
				case "interactive":
					ar, err = client.AcquireTokenInteractive(ctx, tokenScope, WithTenantID(test.tenant))
				case "password":
					ar, err = client.AcquireTokenByUsernamePassword(ctx, tokenScope, "username", "password", WithTenantID(test.tenant))
				default:
					t.Fatalf("test bug: no test for " + method)
				}
				if err != nil {
					if test.expectError {
						return
					}
					t.Fatal(err)
				} else if test.expectError {
					t.Fatal("expected an error")
				}
				if method == "devicecode" {
					if ar, err = dc.AuthenticationResult(ctx); err != nil {
						t.Fatal(err)
					}
				}
				if !strings.HasPrefix(URL, test.expectedAuthority) {
					t.Fatalf(`expected "%s", got "%s"`, test.expectedAuthority, URL)
				}
				if method == "authcodeURL" {
					// didn't acquire a token, no need to test silent auth
					return
				}
				if ar.AccessToken != accessToken {
					t.Fatalf(`unexpected access token "%s"`, ar.AccessToken)
				}
				// silent authentication should succeed for the given tenant because the client has a cached
				// access token, and for a different tenant because the client has a cached refresh token
				if ar, err = client.AcquireTokenSilent(ctx, tokenScope, WithSilentAccount(ar.Account), WithTenantID(test.tenant)); err != nil {
					t.Fatal(err)
				} else if ar.AccessToken != accessToken {
					t.Fatal("cached access token should match the one returned by AcquireToken...")
				}
				otherTenant := "not-" + test.tenant
				mockClient.AppendResponse(mock.WithBody(mock.GetTenantDiscoveryBody(lmo, otherTenant)))
				mockClient.AppendResponse(mock.WithBody(mock.GetAccessTokenBody(accessToken, mock.GetIDToken(otherTenant, test.authority), "rt", clientInfo, 3600)))
				if _, err = client.AcquireTokenSilent(ctx, tokenScope, WithSilentAccount(ar.Account), WithTenantID("not-"+test.tenant)); err != nil {
					t.Fatal(err)
				}
			})
		}
	}
}

<<<<<<< HEAD
func TestWithInstanceDiscovery(t *testing.T) {
	// replacing browserOpenURL with a fake for the duration of this test enables testing AcquireTokenInteractive
	realBrowserOpenURL := browserOpenURL
	defer func() { browserOpenURL = realBrowserOpenURL }()
	browserOpenURL = fakeBrowserOpenURL

	accessToken := "*"
	clientInfo := base64.RawStdEncoding.EncodeToString([]byte(`{"uid":"uid","utid":"utid"}`))
	host := "stack.local"
	stackurl := fmt.Sprintf("https://%s/", host)

	for _, tenant := range []string{
		"adfs",
		"98b8267d-e97f-426e-8b3f-7956511fd63f",
	} {
		for _, method := range []string{"authcode", "devicecode", "interactive", "password"} {
			t.Run(method, func(t *testing.T) {
				authority := stackurl + tenant
				mockClient := mock.Client{}
				mockClient.AppendResponse(mock.WithBody(mock.GetTenantDiscoveryBody(host, tenant)))
				if method == "devicecode" {
					mockClient.AppendResponse(mock.WithBody([]byte(`{"device_code":"...","expires_in":600}`)))
				} else if method == "password" && tenant != "adfs" {
					// user realm metadata, which is not requested when AuthorityType is ADFS
					mockClient.AppendResponse(mock.WithBody([]byte(`{"account_type":"Managed","cloud_audience_urn":"urn","cloud_instance_name":"...","domain_name":"..."}`)))
				}
				mockClient.AppendResponse(
					mock.WithBody(mock.GetAccessTokenBody(accessToken, mock.GetIDToken(tenant, authority), "rt", clientInfo, 3600)),
				)
				client, err := New("client-id", WithAuthority(authority), WithHTTPClient(&mockClient), WithInstanceDiscovery(false))
				if err != nil {
					t.Fatal(err)
				}
				ctx := context.Background()
				if _, err = client.AcquireTokenSilent(ctx, tokenScope); err == nil {
					t.Fatal("silent auth should fail because the cache is empty")
				}

				var ar AuthResult
				var dc DeviceCode
				switch method {
				case "authcode":
					ar, err = client.AcquireTokenByAuthCode(ctx, "auth code", "https://localhost", tokenScope)
				case "devicecode":
					dc, err = client.AcquireTokenByDeviceCode(ctx, tokenScope)
				case "interactive":
					ar, err = client.AcquireTokenInteractive(ctx, tokenScope)
				case "password":
					ar, err = client.AcquireTokenByUsernamePassword(ctx, tokenScope, "username", "password")
				default:
					t.Fatal("test bug: no test for " + method)
				}
				if err != nil {
					t.Fatal(err)
				}
				if method == "devicecode" {
					if ar, err = dc.AuthenticationResult(ctx); err != nil {
						t.Fatal(err)
					}
				}
				if ar.AccessToken != accessToken {
					t.Fatalf(`unexpected access token "%s"`, ar.AccessToken)
				}

				if ar, err = client.AcquireTokenSilent(ctx, tokenScope, WithSilentAccount(ar.Account)); err != nil {
					t.Fatal(err)
				} else if ar.AccessToken != accessToken {
					t.Fatal("cached access token should match the one returned by AcquireToken...")
				}
			})
		}
=======
// testCache is a simple in-memory cache.ExportReplace implementation
type testCache struct {
	store map[string][]byte
}

func (c *testCache) Export(m cache.Marshaler, key string) {
	if v, err := m.Marshal(); err == nil {
		c.store[key] = v
	}
}

func (c *testCache) Replace(u cache.Unmarshaler, key string) {
	if v, has := c.store[key]; has {
		_ = u.Unmarshal(v)
	}
}

func TestWithCache(t *testing.T) {
	cache := testCache{make(map[string][]byte)}
	accessToken, refreshToken := "*", "rt"
	clientInfo := base64.RawStdEncoding.EncodeToString([]byte(`{"uid":"uid","utid":"utid"}`))
	lmo := "login.microsoftonline.com"
	tenantA, tenantB := "a", "b"
	authorityA, authorityB := fmt.Sprintf("https://%s/%s", lmo, tenantA), fmt.Sprintf("https://%s/%s", lmo, tenantB)
	mockClient := mock.Client{}
	mockClient.AppendResponse(mock.WithBody(mock.GetTenantDiscoveryBody(lmo, tenantA)))
	mockClient.AppendResponse(mock.WithBody(mock.GetAccessTokenBody(accessToken, mock.GetIDToken(tenantA, authorityA), refreshToken, clientInfo, 3600)))

	client, err := New("client-id", WithAuthority(authorityA), WithCache(&cache), WithHTTPClient(&mockClient))
	if err != nil {
		t.Fatal(err)
	}
	// The particular flow isn't important, we just need to populate the cache. Auth code is the simplest for this test
	ar, err := client.AcquireTokenByAuthCode(context.Background(), "code", "https://localhost", tokenScope)
	if err != nil {
		t.Fatal(err)
	}
	if ar.AccessToken != accessToken {
		t.Fatalf(`unexpected access token "%s"`, ar.AccessToken)
	}
	account := ar.Account
	if actual := account.Realm; actual != tenantA {
		t.Fatalf(`unexpected realm "%s"`, actual)
	}

	// a client configured for a different tenant should be able to authenticate silently with the shared cache's data
	client, err = New("client-id", WithAuthority(authorityB), WithCache(&cache), WithHTTPClient(&mockClient))
	if err != nil {
		t.Fatal(err)
	}
	accounts := client.Accounts()
	if actual := len(accounts); actual != 1 {
		t.Fatalf("expected 1 account but cache contains %d", actual)
	}
	if diff := pretty.Compare(account, accounts[0]); diff != "" {
		t.Fatal(diff)
	}

	// this should work because the cache contains an access token from tenantA
	mockClient.AppendResponse(mock.WithBody(mock.GetInstanceDiscoveryBody(lmo, tenantA)))
	ar, err = client.AcquireTokenSilent(context.Background(), tokenScope, WithSilentAccount(account), WithTenantID(tenantA))
	if err != nil {
		t.Fatal(err)
	}
	if ar.AccessToken != accessToken {
		t.Fatalf(`unexpected access token "%s"`, ar.AccessToken)
	}

	// this should work because the cache contains a refresh token for the user
	accessToken2 := accessToken + "2"
	mockClient.AppendResponse(mock.WithBody(mock.GetTenantDiscoveryBody(lmo, tenantB)))
	mockClient.AppendResponse(mock.WithBody(mock.GetAccessTokenBody(accessToken2, mock.GetIDToken(tenantB, authorityB), refreshToken, clientInfo, 3600)))
	ar, err = client.AcquireTokenSilent(context.Background(), tokenScope, WithSilentAccount(account))
	if err != nil {
		t.Fatal(err)
	}
	if ar.AccessToken != accessToken2 {
		t.Fatalf(`unexpected access token "%s"`, ar.AccessToken)
>>>>>>> 18d18337
	}
}

func TestWithClaims(t *testing.T) {
	// replacing browserOpenURL with a fake for the duration of this test enables testing AcquireTokenInteractive
	realBrowserOpenURL := browserOpenURL
	defer func() { browserOpenURL = realBrowserOpenURL }()
	browserOpenURL = fakeBrowserOpenURL

	clientInfo := base64.RawStdEncoding.EncodeToString([]byte(`{"uid":"uid","utid":"utid"}`))
	lmo, tenant := "login.microsoftonline.com", "tenant"
	authority := fmt.Sprintf("https://%s/%s", lmo, tenant)
	accessToken, idToken, refreshToken := "at", mock.GetIDToken(tenant, lmo), "rt"
	for _, test := range []struct {
		capabilities     []string
		claims, expected string
	}{
		{},
		{
			capabilities: []string{"cp1"},
			expected:     `{"access_token":{"xms_cc":{"values":["cp1"]}}}`,
		},
		{
			claims:   `{"id_token":{"auth_time":{"essential":true}}}`,
			expected: `{"id_token":{"auth_time":{"essential":true}}}`,
		},
		{
			capabilities: []string{"cp1", "cp2"},
			claims:       `{"access_token":{"nbf":{"essential":true, "value":"42"}}}`,
			expected:     `{"access_token":{"nbf":{"essential":true, "value":"42"}, "xms_cc":{"values":["cp1","cp2"]}}}`,
		},
	} {
		var expected map[string]any
		if err := json.Unmarshal([]byte(test.expected), &expected); err != nil && test.expected != "" {
			t.Fatal("test bug: the expected result must be JSON or an empty string")
		}
		// validate determines whether a request's query or form values contain the expected claims
		validate := func(t *testing.T, v url.Values) {
			if test.expected == "" {
				if v.Has("claims") {
					t.Fatal("claims shouldn't be set")
				}
				return
			}
			claims, ok := v["claims"]
			if !ok {
				t.Fatal("claims should be set")
			}
			if len(claims) != 1 {
				t.Fatalf("expected exactly 1 claims value, got %d", len(claims))
			}
			var actual map[string]any
			if err := json.Unmarshal([]byte(claims[0]), &actual); err != nil {
				t.Fatal(err)
			}
			if diff := pretty.Compare(expected, actual); diff != "" {
				t.Fatal(diff)
			}
		}
		for _, method := range []string{"authcode", "authcodeURL", "devicecode", "interactive", "password", "passwordFederated"} {
			t.Run(method, func(t *testing.T) {
				mockClient := mock.Client{}
				if method == "obo" {
					// TODO: OBO does instance discovery twice before first token request https://github.com/AzureAD/microsoft-authentication-library-for-go/issues/351
					mockClient.AppendResponse(mock.WithBody(mock.GetInstanceDiscoveryBody(lmo, tenant)))
				}
				mockClient.AppendResponse(mock.WithBody(mock.GetInstanceDiscoveryBody(lmo, tenant)))
				mockClient.AppendResponse(mock.WithBody(mock.GetTenantDiscoveryBody(lmo, tenant)))
				switch method {
				case "devicecode":
					mockClient.AppendResponse(mock.WithBody([]byte(`{"device_code":".","expires_in":600}`)))
				case "password":
					mockClient.AppendResponse(mock.WithBody([]byte(`{"account_type":"Managed","cloud_audience_urn":".","cloud_instance_name":".","domain_name":"."}`)))
				case "passwordFederated":
					mockClient.AppendResponse(mock.WithBody([]byte(`{"account_type":"Federated","cloud_audience_urn":".","cloud_instance_name":".","domain_name":".","federation_protocol":".","federation_metadata_url":"."}`)))
				}
				mockClient.AppendResponse(
					mock.WithBody(mock.GetAccessTokenBody(accessToken, idToken, refreshToken, clientInfo, 3600)),
					mock.WithCallback(func(r *http.Request) {
						if err := r.ParseForm(); err != nil {
							t.Fatal(err)
						}
						validate(t, r.Form)
					}),
				)
				client, err := New("client-id", WithAuthority(authority), WithClientCapabilities(test.capabilities), WithHTTPClient(&mockClient))
				if err != nil {
					t.Fatal(err)
				}
				if _, err = client.AcquireTokenSilent(context.Background(), tokenScope); err == nil {
					t.Fatal("silent authentication should fail because the cache is empty")
				}
				ctx := context.Background()
				var ar AuthResult
				var dc DeviceCode
				switch method {
				case "authcode":
					ar, err = client.AcquireTokenByAuthCode(ctx, "auth code", "https://localhost", tokenScope, WithClaims(test.claims))
				case "authcodeURL":
					u := ""
					if u, err = client.CreateAuthCodeURL(ctx, "client-id", "https://localhost", tokenScope, WithClaims(test.claims)); err == nil {
						var parsed *url.URL
						if parsed, err = url.Parse(u); err == nil {
							validate(t, parsed.Query())
							return // didn't acquire a token, no need for further validation
						}
					}
				case "devicecode":
					dc, err = client.AcquireTokenByDeviceCode(ctx, tokenScope, WithClaims(test.claims))
				case "interactive":
					ar, err = client.AcquireTokenInteractive(ctx, tokenScope, WithClaims(test.claims))
				case "password":
					ar, err = client.AcquireTokenByUsernamePassword(ctx, tokenScope, "username", "password", WithClaims(test.claims))
				case "passwordFederated":
					client.base.Token.WSTrust = fake.WSTrust{SamlTokenInfo: wstrust.SamlTokenInfo{AssertionType: "urn:ietf:params:oauth:grant-type:saml1_1-bearer"}}
					ar, err = client.AcquireTokenByUsernamePassword(ctx, tokenScope, "username", "password", WithClaims(test.claims))
				default:
					t.Fatalf("test bug: no test for " + method)
				}
				if method == "devicecode" && err == nil {
					// complete the device code flow
					ar, err = dc.AuthenticationResult(ctx)
				}
				if err != nil {
					t.Fatal(err)
				}
				if ar.AccessToken != accessToken {
					t.Fatalf(`unexpected access token "%s"`, ar.AccessToken)
				}
				// silent auth should now succeed because the client has an access token cached
				ar, err = client.AcquireTokenSilent(ctx, tokenScope, WithSilentAccount(ar.Account))
				if err != nil {
					t.Fatal(err)
				}
				if ar.AccessToken != accessToken {
					t.Fatalf(`unexpected access token "%s"`, ar.AccessToken)
				}
				if test.claims != "" {
					// when given claims, AcquireTokenSilent should request a new access token instead of returning the cached one
					newToken := "new-access-token"
					mockClient.AppendResponse(
						mock.WithBody(mock.GetAccessTokenBody(newToken, idToken, "", clientInfo, 3600)),
						mock.WithCallback(func(r *http.Request) {
							if err := r.ParseForm(); err != nil {
								t.Fatal(err)
							}
							// all token requests should include any specified claims
							validate(t, r.Form)
							if actual := r.Form.Get("refresh_token"); actual != refreshToken {
								t.Fatalf(`unexpected refresh token "%s"`, actual)
							}
						}),
					)
					ar, err = client.AcquireTokenSilent(ctx, tokenScope, WithClaims(test.claims), WithSilentAccount(ar.Account))
					if err != nil {
						t.Fatal(err)
					}
					if actual := ar.AccessToken; actual != newToken {
						t.Fatalf("Expected %s, got %s. Client should have redeemed its cached refresh token for a new access token.", newToken, actual)
					}
				}
			})
		}
	}
}

func TestWithPortAuthority(t *testing.T) {
	accessToken := "*"
	sl := "stack.local"
	port := ":3001"
	host := sl + port
	tenant := "00000000-0000-0000-0000-000000000000"
	authority := fmt.Sprintf("https://%s%s/%s", sl, port, tenant)
	idToken, refreshToken, URL := "", "", ""
	mockClient := mock.Client{}
	//2 calls to instance discovery are made because Host is not trusted
	mockClient.AppendResponse(mock.WithBody(mock.GetInstanceDiscoveryBody(host, tenant)))
	mockClient.AppendResponse(mock.WithBody(mock.GetInstanceDiscoveryBody(host, tenant)))
	mockClient.AppendResponse(mock.WithBody(mock.GetTenantDiscoveryBody(host, tenant)))
	mockClient.AppendResponse(
		mock.WithBody(mock.GetAccessTokenBody(accessToken, idToken, refreshToken, "", 3600)),
		mock.WithCallback(func(r *http.Request) { URL = r.URL.String() }),
	)
	client, err := New("client-id", WithAuthority(authority), WithHTTPClient(&mockClient))
	if err != nil {
		t.Fatal(err)
	}
	ctx := context.Background()
	if _, err = client.AcquireTokenSilent(ctx, tokenScope); err == nil {
		t.Fatal("silent auth should fail because the cache is empty")
	}
	var ar AuthResult
	ar, err = client.AcquireTokenByAuthCode(ctx, "auth code", "https://localhost", tokenScope)
	if err != nil {
		t.Fatal(err)
	}
	if !strings.HasPrefix(URL, authority) {
		t.Fatalf(`expected "%s", got "%s"`, authority, URL)
	}
	if ar.AccessToken != accessToken {
		t.Fatalf(`unexpected access token "%s"`, ar.AccessToken)
	}
	if ar, err = client.AcquireTokenSilent(ctx, tokenScope); err != nil {
		t.Fatal(err)
	}
	if ar.AccessToken != accessToken {
		t.Fatal("cached access token should match the one returned by AcquireToken...")
	}
}

func TestWithLoginHint(t *testing.T) {
	realBrowserOpenURL := browserOpenURL
	defer func() { browserOpenURL = realBrowserOpenURL }()
	upn := "user@localhost"
	client, err := New("client-id")
	if err != nil {
		t.Fatal(err)
	}
	client.base.Token.AccessTokens = &fake.AccessTokens{}
	client.base.Token.Authority = &fake.Authority{}
	client.base.Token.Resolver = &fake.ResolveEndpoints{}
	for _, expectHint := range []bool{true, false} {
		t.Run(fmt.Sprint(expectHint), func(t *testing.T) {
			// replace the browser launching function with a fake that validates login_hint is set as expected
			called := false
			validate := func(v url.Values) error {
				if !v.Has("login_hint") {
					if !expectHint {
						return nil
					}
					return errors.New("expected a login hint")
				} else if !expectHint {
					return errors.New("expected no login hint")
				}
				if actual := v["login_hint"]; len(actual) != 1 || actual[0] != upn {
					err = fmt.Errorf(`unexpected login_hint "%v"`, actual)
				}
				return err
			}
			browserOpenURL = func(authURL string) error {
				called = true
				parsed, err := url.Parse(authURL)
				if err != nil {
					return err
				}
				query, err := url.ParseQuery(parsed.RawQuery)
				if err != nil {
					return err
				}
				if err = validate(query); err != nil {
					t.Fatal(err)
					return err
				}
				// this helper validates the other params and completes the redirect
				return fakeBrowserOpenURL(authURL)
			}
			acquireOpts := []AcquireInteractiveOption{}
			urlOpts := []CreateAuthCodeURLOption{}
			if expectHint {
				acquireOpts = append(acquireOpts, WithLoginHint(upn))
				urlOpts = append(urlOpts, WithLoginHint(upn))
			}
			_, err = client.AcquireTokenInteractive(context.Background(), tokenScope, acquireOpts...)
			if err != nil {
				t.Fatal(err)
			}
			if !called {
				t.Fatal("browserOpenURL wasn't called")
			}
			u, err := client.CreateAuthCodeURL(context.Background(), "id", "https://localhost", tokenScope, urlOpts...)
			if err == nil {
				var parsed *url.URL
				parsed, err = url.Parse(u)
				if err == nil {
					err = validate(parsed.Query())
				}
			}
			if err != nil {
				t.Fatal(err)
			}
		})
	}
}

func TestWithDomainHint(t *testing.T) {
	realBrowserOpenURL := browserOpenURL
	defer func() { browserOpenURL = realBrowserOpenURL }()
	domain := "contoso.com"
	client, err := New("client-id")
	if err != nil {
		t.Fatal(err)
	}
	client.base.Token.AccessTokens = &fake.AccessTokens{}
	client.base.Token.Authority = &fake.Authority{}
	client.base.Token.Resolver = &fake.ResolveEndpoints{}
	for _, expectHint := range []bool{true, false} {
		t.Run(fmt.Sprint(expectHint), func(t *testing.T) {
			// replace the browser launching function with a fake that validates domain_hint is set as expected
			called := false
			validate := func(v url.Values) error {
				if !v.Has("domain_hint") {
					if !expectHint {
						return nil
					}
					return errors.New("expected a domain hint")
				} else if !expectHint {
					return errors.New("expected no domain hint")
				}
				if actual := v["domain_hint"]; len(actual) != 1 || actual[0] != domain {
					err = fmt.Errorf(`unexpected domain_hint "%v"`, actual)
				}
				return err
			}
			browserOpenURL = func(authURL string) error {
				called = true
				parsed, err := url.Parse(authURL)
				if err != nil {
					return err
				}
				query, err := url.ParseQuery(parsed.RawQuery)
				if err != nil {
					return err
				}
				if err = validate(query); err != nil {
					t.Fatal(err)
					return err
				}
				// this helper validates the other params and completes the redirect
				return fakeBrowserOpenURL(authURL)
			}
			var acquireOpts []AcquireInteractiveOption
			var urlOpts []CreateAuthCodeURLOption
			if expectHint {
				acquireOpts = append(acquireOpts, WithDomainHint(domain))
				urlOpts = append(urlOpts, WithDomainHint(domain))
			}
			_, err = client.AcquireTokenInteractive(context.Background(), tokenScope, acquireOpts...)
			if err != nil {
				t.Fatal(err)
			}
			if !called {
				t.Fatal("browserOpenURL wasn't called")
			}
			u, err := client.CreateAuthCodeURL(context.Background(), "id", "https://localhost", tokenScope, urlOpts...)
			if err == nil {
				var parsed *url.URL
				parsed, err = url.Parse(u)
				if err == nil {
					err = validate(parsed.Query())
				}
			}
			if err != nil {
				t.Fatal(err)
			}
		})
	}
}<|MERGE_RESOLUTION|>--- conflicted
+++ resolved
@@ -247,7 +247,6 @@
 	}
 }
 
-<<<<<<< HEAD
 func TestWithInstanceDiscovery(t *testing.T) {
 	// replacing browserOpenURL with a fake for the duration of this test enables testing AcquireTokenInteractive
 	realBrowserOpenURL := browserOpenURL
@@ -319,7 +318,9 @@
 				}
 			})
 		}
-=======
+	}
+}
+
 // testCache is a simple in-memory cache.ExportReplace implementation
 type testCache struct {
 	store map[string][]byte
@@ -398,7 +399,6 @@
 	}
 	if ar.AccessToken != accessToken2 {
 		t.Fatalf(`unexpected access token "%s"`, ar.AccessToken)
->>>>>>> 18d18337
 	}
 }
 
