// Copyright (c) Microsoft Corporation.
// Licensed under the MIT license.

/*
Package confidential provides a client for authentication of "confidential" applications.
A "confidential" application is defined as an app that run on servers. They are considered
difficult to access and for that reason capable of keeping an application secret.
Confidential clients can hold configuration-time secrets.
*/
package confidential

import (
	"context"
	"crypto"
	"crypto/rsa"
	"crypto/x509"
	"encoding/base64"
	"encoding/pem"
	"errors"
	"fmt"
	"os"
	"strings"

	"github.com/AzureAD/microsoft-authentication-library-for-go/apps/cache"
	"github.com/AzureAD/microsoft-authentication-library-for-go/apps/internal/base"
	"github.com/AzureAD/microsoft-authentication-library-for-go/apps/internal/exported"
	"github.com/AzureAD/microsoft-authentication-library-for-go/apps/internal/oauth"
	"github.com/AzureAD/microsoft-authentication-library-for-go/apps/internal/oauth/ops"
	"github.com/AzureAD/microsoft-authentication-library-for-go/apps/internal/oauth/ops/accesstokens"
	"github.com/AzureAD/microsoft-authentication-library-for-go/apps/internal/oauth/ops/authority"
	"github.com/AzureAD/microsoft-authentication-library-for-go/apps/internal/options"
	"github.com/AzureAD/microsoft-authentication-library-for-go/apps/internal/shared"
)

/*
Design note:

confidential.Client uses base.Client as an embedded type. base.Client statically assigns its attributes
during creation. As it doesn't have any pointers in it, anything borrowed from it, such as
Base.AuthParams is a copy that is free to be manipulated here.

Duplicate Calls shared between public.Client and this package:
There is some duplicate call options provided here that are the same as in public.Client . This
is a design choices. Go proverb(https://www.youtube.com/watch?v=PAAkCSZUG1c&t=9m28s):
"a little copying is better than a little dependency". Yes, we could have another package with
shared options (fail).  That divides like 2 options from all others which makes the user look
through more docs.  We can have all clients in one package, but I think separate packages
here makes for better naming (public.Client vs client.PublicClient).  So I chose a little
duplication.

.Net People, Take note on X509:
This uses x509.Certificates and private keys. x509 does not store private keys. .Net
has a x509.Certificate2 abstraction that has private keys, but that just a strange invention.
As such I've put a PEM decoder into here.
*/

// TODO(msal): This should have example code for each method on client using Go's example doc framework.
// base usage details should be include in the package documentation.

// AuthResult contains the results of one token acquisition operation.
// For details see https://aka.ms/msal-net-authenticationresult
type AuthResult = base.AuthResult

type AuthenticationScheme = authority.AuthenticationScheme

type Account = shared.Account

type TokenSource = base.TokenSource

const (
	TokenSourceIdentityProvider = base.TokenSourceIdentityProvider
	TokenSourceCache            = base.TokenSourceCache
)

// CertFromPEM converts a PEM file (.pem or .key) for use with [NewCredFromCert]. The file
// must contain the public certificate and the private key. If a PEM block is encrypted and
// password is not an empty string, it attempts to decrypt the PEM blocks using the password.
// Multiple certs are due to certificate chaining for use cases like TLS that sign from root to leaf.
func CertFromPEM(pemData []byte, password string) ([]*x509.Certificate, crypto.PrivateKey, error) {
	var certs []*x509.Certificate
	var priv crypto.PrivateKey
	for {
		block, rest := pem.Decode(pemData)
		if block == nil {
			break
		}

		//nolint:staticcheck // x509.IsEncryptedPEMBlock and x509.DecryptPEMBlock are deprecated. They are used here only to support a usecase.
		if x509.IsEncryptedPEMBlock(block) {
			b, err := x509.DecryptPEMBlock(block, []byte(password))
			if err != nil {
				return nil, nil, fmt.Errorf("could not decrypt encrypted PEM block: %v", err)
			}
			block, _ = pem.Decode(b)
			if block == nil {
				return nil, nil, fmt.Errorf("encounter encrypted PEM block that did not decode")
			}
		}

		switch block.Type {
		case "CERTIFICATE":
			cert, err := x509.ParseCertificate(block.Bytes)
			if err != nil {
				return nil, nil, fmt.Errorf("block labelled 'CERTIFICATE' could not be parsed by x509: %v", err)
			}
			certs = append(certs, cert)
		case "PRIVATE KEY":
			if priv != nil {
				return nil, nil, errors.New("found multiple private key blocks")
			}

			var err error
			priv, err = x509.ParsePKCS8PrivateKey(block.Bytes)
			if err != nil {
				return nil, nil, fmt.Errorf("could not decode private key: %v", err)
			}
		case "RSA PRIVATE KEY":
			if priv != nil {
				return nil, nil, errors.New("found multiple private key blocks")
			}
			var err error
			priv, err = x509.ParsePKCS1PrivateKey(block.Bytes)
			if err != nil {
				return nil, nil, fmt.Errorf("could not decode private key: %v", err)
			}
		}
		pemData = rest
	}

	if len(certs) == 0 {
		return nil, nil, fmt.Errorf("no certificates found")
	}

	if priv == nil {
		return nil, nil, fmt.Errorf("no private key found")
	}

	return certs, priv, nil
}

// AssertionRequestOptions has required information for client assertion claims
type AssertionRequestOptions = exported.AssertionRequestOptions

// Credential represents the credential used in confidential client flows.
type Credential struct {
	secret string

	cert *x509.Certificate
	key  crypto.PrivateKey
	x5c  []string

	assertionCallback func(context.Context, AssertionRequestOptions) (string, error)

	tokenProvider func(context.Context, TokenProviderParameters) (TokenProviderResult, error)
}

// toInternal returns the accesstokens.Credential that is used internally. The current structure of the
// code requires that client.go, requests.go and confidential.go share a credential type without
// having import recursion. That requires the type used between is in a shared package. Therefore
// we have this.
func (c Credential) toInternal() (*accesstokens.Credential, error) {
	if c.secret != "" {
		return &accesstokens.Credential{Secret: c.secret}, nil
	}
	if c.cert != nil {
		if c.key == nil {
			return nil, errors.New("missing private key for certificate")
		}
		return &accesstokens.Credential{Cert: c.cert, Key: c.key, X5c: c.x5c}, nil
	}
	if c.key != nil {
		return nil, errors.New("missing certificate for private key")
	}
	if c.assertionCallback != nil {
		return &accesstokens.Credential{AssertionCallback: c.assertionCallback}, nil
	}
	if c.tokenProvider != nil {
		return &accesstokens.Credential{TokenProvider: c.tokenProvider}, nil
	}
	return nil, errors.New("invalid credential")
}

// NewCredFromSecret creates a Credential from a secret.
func NewCredFromSecret(secret string) (Credential, error) {
	if secret == "" {
		return Credential{}, errors.New("secret can't be empty string")
	}
	return Credential{secret: secret}, nil
}

// NewCredFromAssertionCallback creates a Credential that invokes a callback to get assertions
// authenticating the application. The callback must be thread safe.
func NewCredFromAssertionCallback(callback func(context.Context, AssertionRequestOptions) (string, error)) Credential {
	return Credential{assertionCallback: callback}
}

// NewCredFromCert creates a Credential from a certificate or chain of certificates and an RSA private key
// as returned by [CertFromPEM].
func NewCredFromCert(certs []*x509.Certificate, key crypto.PrivateKey) (Credential, error) {
	cred := Credential{key: key}
	k, ok := key.(*rsa.PrivateKey)
	if !ok {
		return cred, errors.New("key must be an RSA key")
	}
	for _, cert := range certs {
		if cert == nil {
			// not returning an error here because certs may still contain a sufficient cert/key pair
			continue
		}
		certKey, ok := cert.PublicKey.(*rsa.PublicKey)
		if ok && k.E == certKey.E && k.N.Cmp(certKey.N) == 0 {
			// We know this is the signing cert because its public key matches the given private key.
			// This cert must be first in x5c.
			cred.cert = cert
			cred.x5c = append([]string{base64.StdEncoding.EncodeToString(cert.Raw)}, cred.x5c...)
		} else {
			cred.x5c = append(cred.x5c, base64.StdEncoding.EncodeToString(cert.Raw))
		}
	}
	if cred.cert == nil {
		return cred, errors.New("key doesn't match any certificate")
	}
	return cred, nil
}

// TokenProviderParameters is the authentication parameters passed to token providers
type TokenProviderParameters = exported.TokenProviderParameters

// TokenProviderResult is the authentication result returned by custom token providers
type TokenProviderResult = exported.TokenProviderResult

// NewCredFromTokenProvider creates a Credential from a function that provides access tokens. The function
// must be concurrency safe. This is intended only to allow the Azure SDK to cache MSI tokens. It isn't
// useful to applications in general because the token provider must implement all authentication logic.
func NewCredFromTokenProvider(provider func(context.Context, TokenProviderParameters) (TokenProviderResult, error)) Credential {
	return Credential{tokenProvider: provider}
}

// AutoDetectRegion instructs MSAL Go to auto detect region for Azure regional token service.
func AutoDetectRegion() string {
	return "TryAutoDetect"
}

// Client is a representation of authentication client for confidential applications as defined in the
// package doc. A new Client should be created PER SERVICE USER.
// For more information, visit https://docs.microsoft.com/azure/active-directory/develop/msal-client-applications
type Client struct {
	base base.Client
	cred *accesstokens.Credential
}

// clientOptions are optional settings for New(). These options are set using various functions
// returning Option calls.
type clientOptions struct {
	accessor                          cache.ExportReplace
	authority, azureRegion            string
	capabilities                      []string
	disableInstanceDiscovery, sendX5C bool
	httpClient                        ops.HTTPClient
}

// Option is an optional argument to New().
type Option func(o *clientOptions)

// WithCache provides an accessor that will read and write authentication data to an externally managed cache.
func WithCache(accessor cache.ExportReplace) Option {
	return func(o *clientOptions) {
		o.accessor = accessor
	}
}

// WithClientCapabilities allows configuring one or more client capabilities such as "CP1"
func WithClientCapabilities(capabilities []string) Option {
	return func(o *clientOptions) {
		// there's no danger of sharing the slice's underlying memory with the application because
		// this slice is simply passed to base.WithClientCapabilities, which copies its data
		o.capabilities = capabilities
	}
}

// WithHTTPClient allows for a custom HTTP client to be set.
func WithHTTPClient(httpClient ops.HTTPClient) Option {
	return func(o *clientOptions) {
		o.httpClient = httpClient
	}
}

// WithX5C specifies if x5c claim(public key of the certificate) should be sent to STS to enable Subject Name Issuer Authentication.
func WithX5C() Option {
	return func(o *clientOptions) {
		o.sendX5C = true
	}
}

// WithInstanceDiscovery set to false to disable authority validation (to support private cloud scenarios)
func WithInstanceDiscovery(enabled bool) Option {
	return func(o *clientOptions) {
		o.disableInstanceDiscovery = !enabled
	}
}

// WithAzureRegion sets the region(preferred) or Confidential.AutoDetectRegion() for auto detecting region.
// Region names as per https://azure.microsoft.com/en-ca/global-infrastructure/geographies/.
// See https://aka.ms/region-map for more details on region names.
// The region value should be short region name for the region where the service is deployed.
// For example "centralus" is short name for region Central US.
// Not all auth flows can use the regional token service.
// Service To Service (client credential flow) tokens can be obtained from the regional service.
// Requires configuration at the tenant level.
// Auto-detection works on a limited number of Azure artifacts (VMs, Azure functions).
// If auto-detection fails, the non-regional endpoint will be used.
// If an invalid region name is provided, the non-regional endpoint MIGHT be used or the token request MIGHT fail.
func WithAzureRegion(val string) Option {
	return func(o *clientOptions) {
		if val != "" {
			o.azureRegion = val
		}
	}
}

// New is the constructor for Client. authority is the URL of a token authority such as "https://login.microsoftonline.com/<your tenant>".
// If the Client will connect directly to AD FS, use "adfs" for the tenant. clientID is the application's client ID (also called its
// "application ID").
func New(authority, clientID string, cred Credential, options ...Option) (Client, error) {
	internalCred, err := cred.toInternal()
	if err != nil {
		return Client{}, err
	}
	autoEnabledRegion := os.Getenv("MSAL_FORCE_REGION")
	opts := clientOptions{
		authority: authority,
		// if the caller specified a token provider, it will handle all details of authentication, using Client only as a token cache
		disableInstanceDiscovery: cred.tokenProvider != nil,
		httpClient:               shared.DefaultClient,
		azureRegion:              autoEnabledRegion,
	}
	for _, o := range options {
		o(&opts)
	}
	if strings.EqualFold(opts.azureRegion, "DisableMsalForceRegion") {
		opts.azureRegion = ""
	}

	baseOpts := []base.Option{
		base.WithCacheAccessor(opts.accessor),
		base.WithClientCapabilities(opts.capabilities),
		base.WithInstanceDiscovery(!opts.disableInstanceDiscovery),
		base.WithRegionDetection(opts.azureRegion),
		base.WithX5C(opts.sendX5C),
	}
	base, err := base.New(clientID, opts.authority, oauth.New(opts.httpClient), baseOpts...)
	if err != nil {
		return Client{}, err
	}
	base.AuthParams.IsConfidentialClient = true

	return Client{base: base, cred: internalCred}, nil
}

// authCodeURLOptions contains options for AuthCodeURL
type authCodeURLOptions struct {
	claims, loginHint, tenantID, domainHint string
}

// AuthCodeURLOption is implemented by options for AuthCodeURL
type AuthCodeURLOption interface {
	authCodeURLOption()
}

// AuthCodeURL creates a URL used to acquire an authorization code. Users need to call CreateAuthorizationCodeURLParameters and pass it in.
//
// Options: [WithClaims], [WithDomainHint], [WithLoginHint], [WithTenantID]
func (cca Client) AuthCodeURL(ctx context.Context, clientID, redirectURI string, scopes []string, opts ...AuthCodeURLOption) (string, error) {
	o := authCodeURLOptions{}
	if err := options.ApplyOptions(&o, opts); err != nil {
		return "", err
	}
	ap, err := cca.base.AuthParams.WithTenant(o.tenantID)
	if err != nil {
		return "", err
	}
	ap.Claims = o.claims
	ap.LoginHint = o.loginHint
	ap.DomainHint = o.domainHint
	return cca.base.AuthCodeURL(ctx, clientID, redirectURI, scopes, ap)
}

// WithLoginHint pre-populates the login prompt with a username.
func WithLoginHint(username string) interface {
	AuthCodeURLOption
	options.CallOption
} {
	return struct {
		AuthCodeURLOption
		options.CallOption
	}{
		CallOption: options.NewCallOption(
			func(a any) error {
				switch t := a.(type) {
				case *authCodeURLOptions:
					t.loginHint = username
				default:
					return fmt.Errorf("unexpected options type %T", a)
				}
				return nil
			},
		),
	}
}

// WithDomainHint adds the IdP domain as domain_hint query parameter in the auth url.
func WithDomainHint(domain string) interface {
	AuthCodeURLOption
	options.CallOption
} {
	return struct {
		AuthCodeURLOption
		options.CallOption
	}{
		CallOption: options.NewCallOption(
			func(a any) error {
				switch t := a.(type) {
				case *authCodeURLOptions:
					t.domainHint = domain
				default:
					return fmt.Errorf("unexpected options type %T", a)
				}
				return nil
			},
		),
	}
}

// WithClaims sets additional claims to request for the token, such as those required by conditional access policies.
// Use this option when Azure AD returned a claims challenge for a prior request. The argument must be decoded.
// This option is valid for any token acquisition method.
func WithClaims(claims string) interface {
	AcquireByAuthCodeOption
	AcquireByCredentialOption
	AcquireOnBehalfOfOption
	AcquireByUsernamePasswordOption
	AcquireSilentOption
	AuthCodeURLOption
	options.CallOption
} {
	return struct {
		AcquireByAuthCodeOption
		AcquireByCredentialOption
		AcquireOnBehalfOfOption
		AcquireByUsernamePasswordOption
		AcquireSilentOption
		AuthCodeURLOption
		options.CallOption
	}{
		CallOption: options.NewCallOption(
			func(a any) error {
				switch t := a.(type) {
				case *acquireTokenByAuthCodeOptions:
					t.claims = claims
				case *acquireTokenByCredentialOptions:
					t.claims = claims
				case *acquireTokenOnBehalfOfOptions:
					t.claims = claims
				case *acquireTokenByUsernamePasswordOptions:
					t.claims = claims
				case *acquireTokenSilentOptions:
					t.claims = claims
				case *authCodeURLOptions:
					t.claims = claims
				default:
					return fmt.Errorf("unexpected options type %T", a)
				}
				return nil
			},
		),
	}
}

// WithAuthenticationScheme is an extensibility mechanism designed to be used only by Azure Arc for proof of possession access tokens.
func WithAuthenticationScheme(authnScheme AuthenticationScheme) interface {
	AcquireSilentOption
	AcquireByCredentialOption
	options.CallOption
} {
	return struct {
		AcquireSilentOption
		AcquireByCredentialOption
		options.CallOption
	}{
		CallOption: options.NewCallOption(
			func(a any) error {
				switch t := a.(type) {
				case *acquireTokenSilentOptions:
					t.authnScheme = authnScheme
				case *acquireTokenByCredentialOptions:
					t.authnScheme = authnScheme
				default:
					return fmt.Errorf("unexpected options type %T", a)
				}
				return nil
			},
		),
	}
}

// WithTenantID specifies a tenant for a single authentication. It may be different than the tenant set in [New].
// This option is valid for any token acquisition method.
func WithTenantID(tenantID string) interface {
	AcquireByAuthCodeOption
	AcquireByCredentialOption
	AcquireOnBehalfOfOption
	AcquireByUsernamePasswordOption
	AcquireSilentOption
	AuthCodeURLOption
	options.CallOption
} {
	return struct {
		AcquireByAuthCodeOption
		AcquireByCredentialOption
		AcquireOnBehalfOfOption
		AcquireByUsernamePasswordOption
		AcquireSilentOption
		AuthCodeURLOption
		options.CallOption
	}{
		CallOption: options.NewCallOption(
			func(a any) error {
				switch t := a.(type) {
				case *acquireTokenByAuthCodeOptions:
					t.tenantID = tenantID
				case *acquireTokenByCredentialOptions:
					t.tenantID = tenantID
				case *acquireTokenOnBehalfOfOptions:
					t.tenantID = tenantID
				case *acquireTokenByUsernamePasswordOptions:
					t.tenantID = tenantID
				case *acquireTokenSilentOptions:
					t.tenantID = tenantID
				case *authCodeURLOptions:
					t.tenantID = tenantID
				default:
					return fmt.Errorf("unexpected options type %T", a)
				}
				return nil
			},
		),
	}
}

// acquireTokenSilentOptions are all the optional settings to an AcquireTokenSilent() call.
// These are set by using various AcquireTokenSilentOption functions.
type acquireTokenSilentOptions struct {
	account             Account
	claims, tenantID    string
	authnScheme         AuthenticationScheme
	extraBodyParameters map[string]string
	cacheKeyComponents  map[string]string
}

// AcquireSilentOption is implemented by options for AcquireTokenSilent
type AcquireSilentOption interface {
	acquireSilentOption()
}

// WithSilentAccount uses the passed account during an AcquireTokenSilent() call.
func WithSilentAccount(account Account) interface {
	AcquireSilentOption
	options.CallOption
} {
	return struct {
		AcquireSilentOption
		options.CallOption
	}{
		CallOption: options.NewCallOption(
			func(a any) error {
				switch t := a.(type) {
				case *acquireTokenSilentOptions:
					t.account = account
				default:
					return fmt.Errorf("unexpected options type %T", a)
				}
				return nil
			},
		),
	}
}

// AcquireTokenSilent acquires a token from either the cache or using a refresh token.
//
// Options: [WithClaims], [WithSilentAccount], [WithTenantID], [WithFMIPath]]
func (cca Client) AcquireTokenSilent(ctx context.Context, scopes []string, opts ...AcquireSilentOption) (AuthResult, error) {
	o := acquireTokenSilentOptions{}
	if err := options.ApplyOptions(&o, opts); err != nil {
		return AuthResult{}, err
	}

	if o.claims != "" {
		return AuthResult{}, errors.New("call another AcquireToken method to request a new token having these claims")
	}

	// For service principal scenarios, require WithSilentAccount for public API
	if o.account.IsZero() {
		return AuthResult{}, errors.New("WithSilentAccount option is required")
	}

	return cca.acquireTokenSilentInternal(ctx, scopes, o.account, o.claims, o.tenantID, o.authnScheme)
}

// acquireTokenSilentInternal is the internal implementation shared by AcquireTokenSilent and AcquireTokenByCredential
func (cca Client) acquireTokenSilentInternal(ctx context.Context, scopes []string, account Account, claims, tenantID string, authnScheme AuthenticationScheme) (AuthResult, error) {
	silentParameters := base.AcquireTokenSilentParameters{
<<<<<<< HEAD
		Scopes:              scopes,
		Account:             o.account,
		RequestType:         accesstokens.ATConfidential,
		Credential:          cca.cred,
		IsAppCache:          o.account.IsZero(),
		TenantID:            o.tenantID,
		AuthnScheme:         o.authnScheme,
		ExtraBodyParameters: o.extraBodyParameters,
		CacheKeyComponents:  o.cacheKeyComponents,
=======
		Scopes:      scopes,
		Account:     account,
		RequestType: accesstokens.ATConfidential,
		Credential:  cca.cred,
		IsAppCache:  account.IsZero(),
		TenantID:    tenantID,
		AuthnScheme: authnScheme,
		Claims:      claims,
>>>>>>> a35dff77
	}
	return cca.base.AcquireTokenSilent(ctx, silentParameters)
}

// acquireTokenByUsernamePasswordOptions contains optional configuration for AcquireTokenByUsernamePassword
type acquireTokenByUsernamePasswordOptions struct {
	claims, tenantID string
	authnScheme      AuthenticationScheme
}

// AcquireByUsernamePasswordOption is implemented by options for AcquireTokenByUsernamePassword
type AcquireByUsernamePasswordOption interface {
	acquireByUsernamePasswordOption()
}

// AcquireTokenByUsernamePassword acquires a security token from the authority, via Username/Password Authentication.
// NOTE: this flow is NOT recommended.
//
// Options: [WithClaims], [WithTenantID]
func (cca Client) AcquireTokenByUsernamePassword(ctx context.Context, scopes []string, username, password string, opts ...AcquireByUsernamePasswordOption) (AuthResult, error) {
	o := acquireTokenByUsernamePasswordOptions{}
	if err := options.ApplyOptions(&o, opts); err != nil {
		return AuthResult{}, err
	}
	authParams, err := cca.base.AuthParams.WithTenant(o.tenantID)
	if err != nil {
		return AuthResult{}, err
	}
	authParams.Scopes = scopes
	authParams.AuthorizationType = authority.ATUsernamePassword
	authParams.Claims = o.claims
	authParams.Username = username
	authParams.Password = password
	if o.authnScheme != nil {
		authParams.AuthnScheme = o.authnScheme
	}

	token, err := cca.base.Token.UsernamePassword(ctx, authParams)
	if err != nil {
		return AuthResult{}, err
	}
	return cca.base.AuthResultFromToken(ctx, authParams, token)
}

// acquireTokenByAuthCodeOptions contains the optional parameters used to acquire an access token using the authorization code flow.
type acquireTokenByAuthCodeOptions struct {
	challenge, claims, tenantID string
	extraBodyParameters         map[string]string
}

// AcquireByAuthCodeOption is implemented by options for AcquireTokenByAuthCode
type AcquireByAuthCodeOption interface {
	acquireByAuthCodeOption()
}

// WithChallenge allows you to provide a challenge for the .AcquireTokenByAuthCode() call.
func WithChallenge(challenge string) interface {
	AcquireByAuthCodeOption
	options.CallOption
} {
	return struct {
		AcquireByAuthCodeOption
		options.CallOption
	}{
		CallOption: options.NewCallOption(
			func(a any) error {
				switch t := a.(type) {
				case *acquireTokenByAuthCodeOptions:
					t.challenge = challenge
				default:
					return fmt.Errorf("unexpected options type %T", a)
				}
				return nil
			},
		),
	}
}

// AcquireTokenByAuthCode is a request to acquire a security token from the authority, using an authorization code.
// The specified redirect URI must be the same URI that was used when the authorization code was requested.
//
// Options: [WithChallenge], [WithClaims], [WithTenantID]]
func (cca Client) AcquireTokenByAuthCode(ctx context.Context, code string, redirectURI string, scopes []string, opts ...AcquireByAuthCodeOption) (AuthResult, error) {
	o := acquireTokenByAuthCodeOptions{}
	if err := options.ApplyOptions(&o, opts); err != nil {
		return AuthResult{}, err
	}

	params := base.AcquireTokenAuthCodeParameters{
		Scopes:              scopes,
		Code:                code,
		Challenge:           o.challenge,
		Claims:              o.claims,
		AppType:             accesstokens.ATConfidential,
		Credential:          cca.cred, // This setting differs from public.Client.AcquireTokenByAuthCode
		RedirectURI:         redirectURI,
		TenantID:            o.tenantID,
		ExtraBodyParameters: o.extraBodyParameters,
	}

	return cca.base.AcquireTokenByAuthCode(ctx, params)
}

// acquireTokenByCredentialOptions contains optional configuration for AcquireTokenByCredential
type acquireTokenByCredentialOptions struct {
	claims, tenantID    string
	authnScheme         AuthenticationScheme
	extraBodyParameters map[string]string
	cacheKeyComponents  map[string]string
}

// AcquireByCredentialOption is implemented by options for AcquireTokenByCredential
type AcquireByCredentialOption interface {
	acquireByCredOption()
}

// AcquireTokenByCredential acquires a security token from the authority, using the client credentials grant.
//
// Options: [WithClaims], [WithTenantID], [WithFMIPath]]
func (cca Client) AcquireTokenByCredential(ctx context.Context, scopes []string, opts ...AcquireByCredentialOption) (AuthResult, error) {
	o := acquireTokenByCredentialOptions{}
	err := options.ApplyOptions(&o, opts)
	if err != nil {
		return AuthResult{}, err
	}
	authParams, err := cca.base.AuthParams.WithTenant(o.tenantID)
	if err != nil {
		return AuthResult{}, err
	}
	authParams.Scopes = scopes
	authParams.AuthorizationType = authority.ATClientCredentials
	authParams.Claims = o.claims
	if o.authnScheme != nil {
		authParams.AuthnScheme = o.authnScheme
	}
<<<<<<< HEAD
	authParams.ExtraBodyParameters = o.extraBodyParameters
	authParams.CacheKeyComponents = o.cacheKeyComponents
=======
	if o.claims == "" {
		// Use internal method with empty account (service principal scenario)
		cache, err := cca.acquireTokenSilentInternal(ctx, scopes, Account{}, o.claims, o.tenantID, authParams.AuthnScheme)
		if err == nil {
			return cache, nil
		}
	}
>>>>>>> a35dff77

	token, err := cca.base.Token.Credential(ctx, authParams, cca.cred)
	if err != nil {
		return AuthResult{}, err
	}
	return cca.base.AuthResultFromToken(ctx, authParams, token)
}

// acquireTokenOnBehalfOfOptions contains optional configuration for AcquireTokenOnBehalfOf
type acquireTokenOnBehalfOfOptions struct {
	claims, tenantID    string
	extraBodyParameters map[string]string
}

// AcquireOnBehalfOfOption is implemented by options for AcquireTokenOnBehalfOf
type AcquireOnBehalfOfOption interface {
	acquireOBOOption()
}

// AcquireTokenOnBehalfOf acquires a security token for an app using middle tier apps access token.
// Refer https://docs.microsoft.com/en-us/azure/active-directory/develop/v2-oauth2-on-behalf-of-flow.
//
// Options: [WithClaims], [WithTenantID]
func (cca Client) AcquireTokenOnBehalfOf(ctx context.Context, userAssertion string, scopes []string, opts ...AcquireOnBehalfOfOption) (AuthResult, error) {
	o := acquireTokenOnBehalfOfOptions{}
	if err := options.ApplyOptions(&o, opts); err != nil {
		return AuthResult{}, err
	}
	params := base.AcquireTokenOnBehalfOfParameters{
		Scopes:              scopes,
		UserAssertion:       userAssertion,
		Claims:              o.claims,
		Credential:          cca.cred,
		TenantID:            o.tenantID,
		ExtraBodyParameters: o.extraBodyParameters,
	}
	return cca.base.AcquireTokenOnBehalfOf(ctx, params)
}

// Account gets the account in the token cache with the specified homeAccountID.
func (cca Client) Account(ctx context.Context, accountID string) (Account, error) {
	return cca.base.Account(ctx, accountID)
}

// RemoveAccount signs the account out and forgets account from token cache.
func (cca Client) RemoveAccount(ctx context.Context, account Account) error {
	return cca.base.RemoveAccount(ctx, account)
}

// withAdditionalCacheKeyComponents adds aditional hash for cache key
//
// Example:
//
//	params := map[string]string{
//	    "custom_param": "custom_value",
//	}
//	result, err := client.AcquireTokenByCredential(ctx, scopes, confidential.withAdditionalCacheKeyComponents(params))
func withAdditionalCacheKeyComponents(params map[string]string) interface {
	AcquireByCredentialOption
	AcquireSilentOption
	options.CallOption
} {

	return struct {
		AcquireByCredentialOption
		AcquireSilentOption
		options.CallOption
	}{
		CallOption: options.NewCallOption(
			func(a any) error {
				switch t := a.(type) {
				case *acquireTokenByCredentialOptions:
					t.cacheKeyComponents = params
				case *acquireTokenSilentOptions:
					t.cacheKeyComponents = params
				default:
					return fmt.Errorf("unexpected options type %T", a)
				}
				return nil
			},
		),
	}
}

// WithExtraBodyParameters adds extra body parameters to the token request.
// These parameters are added to the request body
//
// Example:
//
//	params := map[string]string{
//	    "custom_param": "custom_value",
//	}
//	result, err := client.AcquireTokenByCredential(ctx, scopes, confidential.WithExtraBodyParameters(params))
func withExtraBodyParameters(params map[string]string) interface {
	AcquireByCredentialOption
	AcquireSilentOption
	AcquireOnBehalfOfOption
	AcquireByAuthCodeOption
	options.CallOption
} {

	return struct {
		AcquireByCredentialOption
		AcquireSilentOption
		options.CallOption
		AcquireOnBehalfOfOption
		AcquireByAuthCodeOption
	}{
		CallOption: options.NewCallOption(
			func(a any) error {
				switch t := a.(type) {
				case *acquireTokenByCredentialOptions:
					t.extraBodyParameters = params
				case *acquireTokenSilentOptions:
					t.extraBodyParameters = params
				case *acquireTokenOnBehalfOfOptions:
					t.extraBodyParameters = params
				case *acquireTokenByAuthCodeOptions:
					t.extraBodyParameters = params
				default:
					return fmt.Errorf("unexpected options type %T", a)
				}
				return nil
			},
		),
	}
}

func WithFMIPath(path string) interface {
	AcquireByCredentialOption
	options.CallOption
} {
	return struct {
		AcquireByCredentialOption
		options.CallOption
	}{
		CallOption: options.NewCallOption(
			func(a any) error {
				switch t := a.(type) {
				case *acquireTokenByCredentialOptions:
					t.cacheKeyComponents = map[string]string{"fmi_path": path}
					t.extraBodyParameters = map[string]string{"fmi_path": path}
				default:
					return fmt.Errorf("unexpected options type %T", a)
				}
				return nil
			},
		),
	}
}<|MERGE_RESOLUTION|>--- conflicted
+++ resolved
@@ -603,13 +603,7 @@
 		return AuthResult{}, errors.New("WithSilentAccount option is required")
 	}
 
-	return cca.acquireTokenSilentInternal(ctx, scopes, o.account, o.claims, o.tenantID, o.authnScheme)
-}
-
-// acquireTokenSilentInternal is the internal implementation shared by AcquireTokenSilent and AcquireTokenByCredential
-func (cca Client) acquireTokenSilentInternal(ctx context.Context, scopes []string, account Account, claims, tenantID string, authnScheme AuthenticationScheme) (AuthResult, error) {
 	silentParameters := base.AcquireTokenSilentParameters{
-<<<<<<< HEAD
 		Scopes:              scopes,
 		Account:             o.account,
 		RequestType:         accesstokens.ATConfidential,
@@ -617,19 +611,17 @@
 		IsAppCache:          o.account.IsZero(),
 		TenantID:            o.tenantID,
 		AuthnScheme:         o.authnScheme,
+		Claims:              o.claims,
 		ExtraBodyParameters: o.extraBodyParameters,
 		CacheKeyComponents:  o.cacheKeyComponents,
-=======
-		Scopes:      scopes,
-		Account:     account,
-		RequestType: accesstokens.ATConfidential,
-		Credential:  cca.cred,
-		IsAppCache:  account.IsZero(),
-		TenantID:    tenantID,
-		AuthnScheme: authnScheme,
-		Claims:      claims,
->>>>>>> a35dff77
-	}
+	}
+
+	return cca.acquireTokenSilentInternal(ctx, silentParameters)
+}
+
+// acquireTokenSilentInternal is the internal implementation shared by AcquireTokenSilent and AcquireTokenByCredential
+func (cca Client) acquireTokenSilentInternal(ctx context.Context, silentParameters base.AcquireTokenSilentParameters) (AuthResult, error) {
+
 	return cca.base.AcquireTokenSilent(ctx, silentParameters)
 }
 
@@ -764,18 +756,28 @@
 	if o.authnScheme != nil {
 		authParams.AuthnScheme = o.authnScheme
 	}
-<<<<<<< HEAD
 	authParams.ExtraBodyParameters = o.extraBodyParameters
 	authParams.CacheKeyComponents = o.cacheKeyComponents
-=======
 	if o.claims == "" {
+		silentParameters := base.AcquireTokenSilentParameters{
+			Scopes:              scopes,
+			Account:             Account{}, // empty account for app token
+			RequestType:         accesstokens.ATConfidential,
+			Credential:          cca.cred,
+			IsAppCache:          true,
+			TenantID:            o.tenantID,
+			AuthnScheme:         o.authnScheme,
+			Claims:              o.claims,
+			ExtraBodyParameters: o.extraBodyParameters,
+			CacheKeyComponents:  o.cacheKeyComponents,
+		}
+
 		// Use internal method with empty account (service principal scenario)
-		cache, err := cca.acquireTokenSilentInternal(ctx, scopes, Account{}, o.claims, o.tenantID, authParams.AuthnScheme)
+		cache, err := cca.acquireTokenSilentInternal(ctx, silentParameters)
 		if err == nil {
 			return cache, nil
 		}
 	}
->>>>>>> a35dff77
 
 	token, err := cca.base.Token.Credential(ctx, authParams, cca.cred)
 	if err != nil {
