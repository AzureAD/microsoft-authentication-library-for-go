// Copyright (c) Microsoft Corporation.
// Licensed under the MIT license.

package msalgo

import (
	"reflect"
	"testing"

	"github.com/AzureAD/microsoft-authentication-library-for-go/src/internal/msalbase"
	"github.com/AzureAD/microsoft-authentication-library-for-go/src/internal/requests"
)

<<<<<<< HEAD
var tokenCommonParams = &acquireTokenCommonParameters{
	scopes: []string{"openid"},
}
var testAuthorityEndpoints = msalbase.CreateAuthorityEndpoints("https://login.microsoftonline.com/v2.0/authorize",
	"https://login.microsoftonline.com/v2.0/token",
	"https://login.microsoftonline.com/v2.0",
	"login.microsoftonline.com")
var testAuthorityInfo, _ = msalbase.CreateAuthorityInfoFromAuthorityUri("https://login.microsoftonline.com/v2.0/", true)
var testAuthParams = msalbase.CreateAuthParametersInternal("clientID", testAuthorityInfo)

var tdr = &requests.TenantDiscoveryResponse{
	AuthorizationEndpoint: "https://login.microsoftonline.com/v2.0/authorize",
	TokenEndpoint:         "https://login.microsoftonline.com/v2.0/token",
	Issuer:                "https://login.microsoftonline.com/v2.0",
}

var testAcc = &msalbase.Account{}
var testPCA = &PublicClientApplication{
	clientApplication: testClientApplication,
}
=======
var (
	tokenCommonParams = &acquireTokenCommonParameters{
		scopes: []string{"openid"},
	}
	testAuthorityEndpoints = msalbase.CreateAuthorityEndpoints("https://login.microsoftonline.com/v2.0/authorize",
		"https://login.microsoftonline.com/v2.0/token",
		"https://login.microsoftonline.com/v2.0",
		"login.microsoftonline.com")
	testAuthorityInfo, _ = msalbase.CreateAuthorityInfoFromAuthorityUri("https://login.microsoftonline.com/v2.0/", true)
	testAuthParams       = msalbase.CreateAuthParametersInternal("clientID", testAuthorityInfo)
	appCommonParams      = &applicationCommonParameters{
		clientID:      "clientID",
		authorityInfo: testAuthorityInfo,
	}
	pcaParams = &PublicClientApplicationParameters{
		commonParameters: appCommonParams,
	}
	tdr = &requests.TenantDiscoveryResponse{
		AuthorizationEndpoint: "https://login.microsoftonline.com/v2.0/authorize",
		TokenEndpoint:         "https://login.microsoftonline.com/v2.0/token",
		Issuer:                "https://login.microsoftonline.com/v2.0",
	}
	wrm          = new(requests.MockWebRequestManager)
	cacheManager = new(requests.MockCacheManager)
	testAcc      = &msalbase.Account{}
	testPCA      = &PublicClientApplication{
		pcaParameters:     pcaParams,
		webRequestManager: wrm,
		cacheContext:      &CacheContext{cacheManager},
	}
)
>>>>>>> dd71724b

func TestCreateAuthCodeURL(t *testing.T) {
	authCodeURLParams := CreateAuthorizationCodeURLParameters("clientID", "redirect", []string{"openid"}, "codeChallenge")
	wrm.On("GetTenantDiscoveryResponse",
		"https://login.microsoftonline.com/v2.0/v2.0/.well-known/openid-configuration").Return(tdr, nil)
	url, err := testPCA.CreateAuthCodeURL(authCodeURLParams)
	if err != nil {
		t.Errorf("Error should be nil, instead it is %v", err)
	}
	actualURL := "https://login.microsoftonline.com/v2.0/authorize?client_id=clientID&code_challenge=codeChallenge" +
		"&redirect_uri=redirect&response_type=code&scope=openid"
	if !reflect.DeepEqual(actualURL, url) {
		t.Errorf("URL should be %v, instead it is %v", actualURL, url)
	}
}

func TestAcquireTokenByAuthCode(t *testing.T) {
	testAuthParams.Endpoints = testAuthorityEndpoints
	testAuthParams.AuthorizationType = msalbase.AuthorizationTypeAuthCode
	testAuthParams.Scopes = tokenCommonParams.scopes
	authCodeParams := &AcquireTokenAuthCodeParameters{
		commonParameters: tokenCommonParams,
	}
	wrm.On("GetTenantDiscoveryResponse",
		"https://login.microsoftonline.com/v2.0/v2.0/.well-known/openid-configuration").Return(tdr, nil)
	actualTokenResp := &msalbase.TokenResponse{}
	wrm.On("GetAccessTokenFromAuthCode", testAuthParams, "", "", "").Return(actualTokenResp, nil)
	cacheManager.On("CacheTokenResponse", testAuthParams, actualTokenResp).Return(testAcc, nil)
	_, err := testPCA.AcquireTokenByAuthCode(authCodeParams)
	if err != nil {
		t.Errorf("Error should be nil, instead it is %v", err)
	}
}

func TestAcquireTokenByUsernamePassword(t *testing.T) {
	testAuthParams.Endpoints = testAuthorityEndpoints
	testAuthParams.AuthorizationType = msalbase.AuthorizationTypeUsernamePassword
	testAuthParams.Scopes = tokenCommonParams.scopes
	testAuthParams.Username = "username"
	testAuthParams.Password = "password"
	userPassParams := &AcquireTokenUsernamePasswordParameters{
		commonParameters: tokenCommonParams,
		username:         "username",
		password:         "password",
	}
	managedUserRealm := &msalbase.UserRealm{
		AccountType: "Managed",
	}
	wrm.On("GetTenantDiscoveryResponse",
		"https://login.microsoftonline.com/v2.0/v2.0/.well-known/openid-configuration").Return(tdr, nil)
	wrm.On("GetUserRealm", testAuthParams).Return(managedUserRealm, nil)
	actualTokenResp := &msalbase.TokenResponse{}
	wrm.On("GetAccessTokenFromUsernamePassword", testAuthParams).Return(actualTokenResp, nil)
	_, err := testPCA.AcquireTokenByUsernamePassword(userPassParams)
	if err != nil {
		t.Errorf("Error should be nil, instead it is %v", err)
	}
}

func TestGetAllAccounts(t *testing.T) {
	testAccOne := msalbase.CreateAccount("hid", "env", "realm", "lid", msalbase.MSSTS, "username")
	testAccTwo := msalbase.CreateAccount("HID", "ENV", "REALM", "LID", msalbase.MSSTS, "USERNAME")
	expectedAccounts := []*msalbase.Account{testAccOne, testAccTwo}
	returnedAccounts := []IAccount{testAccOne, testAccTwo}
	cacheManager.On("GetAllAccounts").Return(expectedAccounts)
	actualAccounts := testPCA.GetAccounts()
	if !reflect.DeepEqual(actualAccounts, returnedAccounts) {
		t.Errorf("Actual accounts %v differ from expected accounts %v", actualAccounts, returnedAccounts)
	}

}<|MERGE_RESOLUTION|>--- conflicted
+++ resolved
@@ -11,7 +11,6 @@
 	"github.com/AzureAD/microsoft-authentication-library-for-go/src/internal/requests"
 )
 
-<<<<<<< HEAD
 var tokenCommonParams = &acquireTokenCommonParameters{
 	scopes: []string{"openid"},
 }
@@ -32,39 +31,6 @@
 var testPCA = &PublicClientApplication{
 	clientApplication: testClientApplication,
 }
-=======
-var (
-	tokenCommonParams = &acquireTokenCommonParameters{
-		scopes: []string{"openid"},
-	}
-	testAuthorityEndpoints = msalbase.CreateAuthorityEndpoints("https://login.microsoftonline.com/v2.0/authorize",
-		"https://login.microsoftonline.com/v2.0/token",
-		"https://login.microsoftonline.com/v2.0",
-		"login.microsoftonline.com")
-	testAuthorityInfo, _ = msalbase.CreateAuthorityInfoFromAuthorityUri("https://login.microsoftonline.com/v2.0/", true)
-	testAuthParams       = msalbase.CreateAuthParametersInternal("clientID", testAuthorityInfo)
-	appCommonParams      = &applicationCommonParameters{
-		clientID:      "clientID",
-		authorityInfo: testAuthorityInfo,
-	}
-	pcaParams = &PublicClientApplicationParameters{
-		commonParameters: appCommonParams,
-	}
-	tdr = &requests.TenantDiscoveryResponse{
-		AuthorizationEndpoint: "https://login.microsoftonline.com/v2.0/authorize",
-		TokenEndpoint:         "https://login.microsoftonline.com/v2.0/token",
-		Issuer:                "https://login.microsoftonline.com/v2.0",
-	}
-	wrm          = new(requests.MockWebRequestManager)
-	cacheManager = new(requests.MockCacheManager)
-	testAcc      = &msalbase.Account{}
-	testPCA      = &PublicClientApplication{
-		pcaParameters:     pcaParams,
-		webRequestManager: wrm,
-		cacheContext:      &CacheContext{cacheManager},
-	}
-)
->>>>>>> dd71724b
 
 func TestCreateAuthCodeURL(t *testing.T) {
 	authCodeURLParams := CreateAuthorizationCodeURLParameters("clientID", "redirect", []string{"openid"}, "codeChallenge")
