--- conflicted
+++ resolved
@@ -32,75 +32,4 @@
 func CreateAuthParametersInternal(clientID string, authorityInfo *AuthorityInfo) *AuthParametersInternal {
 	p := &AuthParametersInternal{ClientID: clientID, AuthorityInfo: authorityInfo}
 	return p
-<<<<<<< HEAD
-}
-
-func (ap *AuthParametersInternal) SetScopes(scopes []string) {
-	ap.scopes = scopes
-}
-
-func (ap *AuthParametersInternal) GetScopes() []string {
-	return ap.scopes
-}
-
-func (ap *AuthParametersInternal) GetClientID() string {
-	return ap.clientID
-}
-
-func (ap *AuthParametersInternal) GetCorrelationID() string {
-	return ap.correlationID
-}
-
-func (ap *AuthParametersInternal) GetAuthorityEndpoints() *AuthorityEndpoints {
-	return ap.endpoints
-}
-
-func (ap *AuthParametersInternal) SetAuthorityEndpoints(authorityEndpoints *AuthorityEndpoints) {
-	ap.endpoints = authorityEndpoints
-}
-
-func (ap *AuthParametersInternal) GetUsername() string {
-	return ap.username
-}
-
-func (ap *AuthParametersInternal) SetUsername(username string) {
-	ap.username = username
-}
-
-func (ap *AuthParametersInternal) GetPassword() string {
-	return ap.password
-}
-
-func (ap *AuthParametersInternal) SetPassword(password string) {
-	ap.password = password
-}
-
-func (ap *AuthParametersInternal) GetAuthorityInfo() *AuthorityInfo {
-	return ap.authorityInfo
-}
-
-func (ap *AuthParametersInternal) GetRedirectURI() string {
-	return ap.redirecturi
-}
-
-func (ap *AuthParametersInternal) SetRedirectURI(redirecturi string) {
-	ap.redirecturi = redirecturi
-}
-
-func (ap *AuthParametersInternal) GetAuthorizationType() AuthorizationType {
-	return ap.authorizationType
-}
-
-func (ap *AuthParametersInternal) SetAuthorizationType(authType AuthorizationType) {
-	ap.authorizationType = authType
-}
-
-func (ap *AuthParametersInternal) GetHomeAccountID() string {
-	return ap.homeaccountid
-}
-
-func (ap *AuthParametersInternal) SetHomeAccountID(homeaccountid string) {
-	ap.homeaccountid = homeaccountid
-=======
->>>>>>> 6fdac64b
 }