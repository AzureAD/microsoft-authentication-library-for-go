--- conflicted
+++ resolved
@@ -40,11 +40,7 @@
         run: go build -race ./test/devapps
 
       - name: Test
-<<<<<<< HEAD
-        run: go test -v ./...
+        run: go test -race ./...
         with :
           clientId: ${{ secrets.LAB_APP_CLIENT_ID }}
-          clientSecret: ${{ secrets.LAB_APP_CLIENT_SECRET }}
-=======
-        run: go test -race ./...
->>>>>>> df140453
+          clientSecret: ${{ secrets.LAB_APP_CLIENT_SECRET }}